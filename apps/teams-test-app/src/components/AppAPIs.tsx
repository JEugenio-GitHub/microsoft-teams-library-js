<<<<<<< HEAD
import { app, Context, core, DeepLinkParameters, getContext } from '@microsoft/teams-js';
=======
import { app, Context, getContext } from '@microsoft/teams-js';
>>>>>>> 126f401a
import React, { ReactElement } from 'react';

import { noHostSdkMsg } from '../App';
import { ApiWithoutInput, ApiWithTextInput } from './utils';

const GetContext = (): ReactElement =>
  ApiWithoutInput({
    name: 'getContextV2',
    title: 'Get Context',
    onClick: {
      withPromise: async () => {
        const context = await app.getContext();
        return JSON.stringify(context);
      },
      withCallback: setResult => {
        const callback = (context: Context): void => {
          setResult(JSON.stringify(context));
        };
        getContext(callback);
        return 'getContext()' + noHostSdkMsg;
      },
    },
  });

const OpenLink = (): ReactElement =>
  ApiWithTextInput<string>({
    name: 'executeDeepLink2',
    title: 'Open Link',
    onClick: {
      validateInput: input => {
        if (typeof input !== 'string') {
          throw new Error('Input should be a string');
        }
      },
      submit: async input => {
        await app.openLink(input);
        return 'Completed';
      },
    },
  });

const RegisterOnThemeChangeHandler = (): ReactElement =>
  ApiWithoutInput({
    name: 'registerOnThemeChangeHandler',
    title: 'Register On Theme Change Handler',
    onClick: async setResult => {
      app.registerOnThemeChangeHandler(setResult);
      return '';
    },
  });

const AppAPIs = (): ReactElement => (
  <>
    <h1>app</h1>
    <GetContext />
    <OpenLink />
    <RegisterOnThemeChangeHandler />
  </>
);

export default AppAPIs;<|MERGE_RESOLUTION|>--- conflicted
+++ resolved
@@ -1,8 +1,4 @@
-<<<<<<< HEAD
-import { app, Context, core, DeepLinkParameters, getContext } from '@microsoft/teams-js';
-=======
 import { app, Context, getContext } from '@microsoft/teams-js';
->>>>>>> 126f401a
 import React, { ReactElement } from 'react';
 
 import { noHostSdkMsg } from '../App';
