<<<<<<< HEAD
import { app, Context, executeDeepLink, getContext } from '@microsoft/teams-js';
=======
import { app, Context, executeDeepLink, getContext, registerOnThemeChangeHandler } from '@microsoft/teams-js';
>>>>>>> 6488a84d
import React, { ReactElement } from 'react';

import { ApiWithoutInput, ApiWithTextInput } from './utils';

const GetContext = (): ReactElement =>
  ApiWithoutInput({
    name: 'getContextV2',
    title: 'Get Context',
    onClick: {
      withPromise: async () => {
        const context = await app.getContext();
        return JSON.stringify(context);
      },
      withCallback: setResult => {
        const callback = (context: Context): void => {
          setResult(JSON.stringify(context));
        };
        getContext(callback);
      },
    },
  });

const OpenLink = (): ReactElement =>
  ApiWithTextInput<string>({
    name: 'executeDeepLink2',
    title: 'Open Link',
    onClick: {
      validateInput: input => {
        if (typeof input !== 'string') {
          throw new Error('Input should be a string');
        }
      },
      submit: {
        withPromise: async input => {
          await app.openLink(input);
          return 'Completed';
        },
        withCallback: (input, setResult) => {
          const onComplete = (status: boolean, reason?: string): void => {
            if (!status) {
              if (reason) {
                setResult(JSON.stringify(reason));
              } else {
<<<<<<< HEAD
                setResult("Status is false but there's no reason?! This shouldn't happen.");
=======
                setResult("Status is false but there's not reason?! This shouldn't happen.");
>>>>>>> 6488a84d
              }
            } else {
              setResult('Completed');
            }
          };
          executeDeepLink(input, onComplete);
        },
      },
    },
  });

const RegisterOnThemeChangeHandler = (): ReactElement =>
  ApiWithoutInput({
    name: 'registerOnThemeChangeHandler',
    title: 'Register On Theme Change Handler',
    onClick: {
      withPromise: async setResult => {
        app.registerOnThemeChangeHandler(setResult);
        return '';
      },
      withCallback: setResult => {
        registerOnThemeChangeHandler(setResult);
        setResult('');
      },
    },
  });

const AppAPIs = (): ReactElement => (
  <>
    <h1>app</h1>
    <GetContext />
    <OpenLink />
    <RegisterOnThemeChangeHandler />
  </>
);

export default AppAPIs;<|MERGE_RESOLUTION|>--- conflicted
+++ resolved
@@ -1,8 +1,4 @@
-<<<<<<< HEAD
-import { app, Context, executeDeepLink, getContext } from '@microsoft/teams-js';
-=======
 import { app, Context, executeDeepLink, getContext, registerOnThemeChangeHandler } from '@microsoft/teams-js';
->>>>>>> 6488a84d
 import React, { ReactElement } from 'react';
 
 import { ApiWithoutInput, ApiWithTextInput } from './utils';
@@ -46,11 +42,7 @@
               if (reason) {
                 setResult(JSON.stringify(reason));
               } else {
-<<<<<<< HEAD
-                setResult("Status is false but there's no reason?! This shouldn't happen.");
-=======
                 setResult("Status is false but there's not reason?! This shouldn't happen.");
->>>>>>> 6488a84d
               }
             } else {
               setResult('Completed');
