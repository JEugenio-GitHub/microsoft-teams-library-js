--- conflicted
+++ resolved
@@ -1,16 +1,4 @@
-<<<<<<< HEAD
-import {
-  app,
-  Context,
-  core,
-  DeepLinkParameters,
-  executeDeepLink,
-  getContext,
-  shareDeepLink,
-} from '@microsoft/teams-js';
-=======
-import { app, Context, getContext } from '@microsoft/teams-js';
->>>>>>> dd52af08
+import { app, Context, executeDeepLink, getContext } from '@microsoft/teams-js';
 import React, { ReactElement } from 'react';
 
 import { noHostSdkMsg } from '../App';
@@ -45,10 +33,9 @@
           throw new Error('Input should be a string');
         }
       },
-<<<<<<< HEAD
       submit: {
         withPromise: async input => {
-          await core.executeDeepLink(input);
+          await app.openLink(input);
           return 'Completed';
         },
         withCallback: input => {
@@ -59,38 +46,6 @@
     },
   });
 
-const ShareDeepLink = (): ReactElement =>
-  ApiWithTextInput<DeepLinkParameters>({
-    name: 'core.shareDeepLink',
-    title: 'core.shareDeepLink',
-    onClick: {
-      validateInput: input => {
-        if (!input.subEntityId || !input.subEntityLabel) {
-          throw new Error('subEntityId and subEntityLabel are required.');
-        }
-      },
-      submit: {
-        withPromise: async input => {
-          await core.shareDeepLink(input);
-          return 'called shareDeepLink';
-        },
-        withCallback: input => {
-          shareDeepLink(input);
-          return 'called shareDeepLink';
-        },
-      },
-    },
-  });
-
-=======
-      submit: async input => {
-        await app.openLink(input);
-        return 'Completed';
-      },
-    },
-  });
-
->>>>>>> dd52af08
 const RegisterOnThemeChangeHandler = (): ReactElement =>
   ApiWithoutInput({
     name: 'registerOnThemeChangeHandler',
