--- conflicted
+++ resolved
@@ -14,7 +14,6 @@
     },
   });
 
-<<<<<<< HEAD
 const GetConfig = (): React.ReactElement =>
   ApiWithoutInput({
     name: 'config_getConfig',
@@ -33,8 +32,6 @@
     },
   });
 
-=======
->>>>>>> 767d92f4
 const SetConfig = (): React.ReactElement =>
   ApiWithTextInput<pages.InstanceConfig>({
     name: 'config_setConfig',
