import { meeting, SdkError } from '@microsoft/teams-js';
import React, { ReactElement } from 'react';

import { generateRegistrationMsg } from '../App';
import { ApiWithoutInput, ApiWithTextInput } from './utils';

const GetIncomingClientAudioState = (): React.ReactElement =>
  ApiWithoutInput({
    name: 'getIncomingClientAudioState',
    title: 'Get Incoming Client Audio State',
    onClick: async setResult => {
      const callback = (error: SdkError | null, result: boolean | null): void => {
        if (error) {
          setResult(JSON.stringify(error));
        } else {
          setResult(JSON.stringify(result));
        }
      };
      meeting.getIncomingClientAudioState(callback);
      return '';
    },
  });

const ToggleIncomingClientAudioState = (): React.ReactElement =>
  ApiWithoutInput({
    name: 'toggleIncomingClientAudio',
    title: 'Toggle Incoming Client Audio',
    onClick: async setResult => {
      const callback = (error: SdkError | null, result: boolean | null): void => {
        if (error) {
          setResult(JSON.stringify(error));
        } else {
          setResult(JSON.stringify(result));
        }
      };
      meeting.toggleIncomingClientAudio(callback);
      return '';
    },
  });

const GetMeetingDetails = (): React.ReactElement =>
  ApiWithoutInput({
    name: 'getMeetingDetails',
    title: 'Get Meeting Details',
<<<<<<< HEAD
    onClick: {
      withPromise: async () => {
        const result = await meeting.getMeetingDetails();
        return JSON.stringify(result);
      },
      withCallback: setResult => {
        const callback = (error: SdkError | null, meetingDetails: meeting.IMeetingDetailsResponse | null): void => {
          if (error) {
            setResult(JSON.stringify(error));
          } else {
            setResult(JSON.stringify(meetingDetails));
          }
        };
        meeting.getMeetingDetails(callback);
      },
=======
    onClick: async setResult => {
      const callback = (error: SdkError | null, meetingDetails: meeting.IMeetingDetailsResponse | null): void => {
        if (error) {
          setResult(JSON.stringify(error));
        } else {
          setResult(JSON.stringify(meetingDetails));
        }
      };
      meeting.getMeetingDetails(callback);
      return '';
>>>>>>> e95a00c9
    },
  });

const GetAuthenticationTokenForAnonymousUser = (): React.ReactElement =>
  ApiWithoutInput({
    name: 'getAuthTokenForAnonymousUser',
    title: 'Get Auth Token For Anonymous User',
    onClick: async setResult => {
      const callback = (error: SdkError | null, authenticationTokenOfAnonymousUser: string | null): void => {
        if (error) {
          setResult(JSON.stringify(error));
        } else if (authenticationTokenOfAnonymousUser) {
          setResult(authenticationTokenOfAnonymousUser);
        } else {
          setResult('getAuthTokenForAnonymousUser was called but nothing was returned');
        }
      };
      meeting.getAuthenticationTokenForAnonymousUser(callback);
      return '';
    },
  });

const GetLiveStreamState = (): React.ReactElement =>
  ApiWithoutInput({
    name: 'getLiveStreamState',
    title: 'Get LiveStream State',
    onClick: async setResult => {
      const callback = (error: SdkError | null, liveStreamState: meeting.LiveStreamState | null): void => {
        if (error) {
          setResult(JSON.stringify(error));
        } else {
          setResult(JSON.stringify(liveStreamState?.isStreaming));
        }
      };
      meeting.getLiveStreamState(callback);
      return '';
    },
  });

interface RequestStartLiveStreamingParams {
  streamUrl: string;
  streamKey?: string;
}

const RequestStartLiveStreaming = (): React.ReactElement =>
  ApiWithTextInput<RequestStartLiveStreamingParams>({
    name: 'requestStartLiveStreaming',
    title: 'Request Start LiveStreaming',
    onClick: {
      validateInput: input => {
        if (!input.streamUrl) {
          throw new Error('streamUrl is required.');
        }
      },
      submit: async (input, setResult) => {
        const callback = (error: SdkError | null): void => {
          if (error) {
            setResult(JSON.stringify(error));
          } else {
            setResult('Complete');
          }
        };
        if (input.streamKey) {
          meeting.requestStartLiveStreaming(callback, input.streamUrl, input.streamKey);
        } else {
          meeting.requestStartLiveStreaming(callback, input.streamUrl);
        }
        return '';
      },
    },
  });

const RequestStopLiveStreaming = (): React.ReactElement =>
  ApiWithoutInput({
    name: 'requestStopLiveStreaming',
    title: 'Request Stop LiveStreaming',
    onClick: async setResult => {
      const callback = (error: SdkError | null): void => {
        if (error) {
          setResult(JSON.stringify(error));
        } else {
          setResult('Complete');
        }
      };
      meeting.requestStopLiveStreaming(callback);
      return '';
    },
  });

const RegisterLiveStreamChangedHandler = (): React.ReactElement =>
  ApiWithoutInput({
    name: 'registerLiveStreamChangedHandler',
    title: 'Register LiveStream Changed Handler',
    onClick: async setResult => {
      const handler = (liveStreamState: meeting.LiveStreamState): void => {
        let res = `Live StreamState changed to ${liveStreamState.isStreaming}`;
        if (liveStreamState.error) {
          res += ` with error ${JSON.stringify(liveStreamState.error)}`;
        }
        setResult(res);
      };
      meeting.registerLiveStreamChangedHandler(handler);

      return generateRegistrationMsg('then the live stream state changes');
    },
  });

const ShareAppContentToStage = (): React.ReactElement =>
  ApiWithTextInput<string>({
    name: 'shareAppContentToStage',
    title: 'Share App Content To Stage',
    onClick: {
      validateInput: () => {
        // TODO: update the validation once the E2E scenario test is updated.
      },
      submit: async (input, setResult) => {
        // eslint-disable-next-line @typescript-eslint/no-unused-vars
        const callback = (error: SdkError | null, result: boolean | null): void => {
          if (error) {
            setResult(JSON.stringify(error));
          } else {
            setResult('shareAppContentToStage() succeeded');
          }
        };
        meeting.shareAppContentToStage(callback, input);
        return '';
      },
    },
  });

const GetAppContentStageSharingCapabilities = (): React.ReactElement =>
  ApiWithoutInput({
    name: 'getAppContentStageSharingCapabilities',
    title: 'Get App Content Stage Sharing Capabilities',
    onClick: async setResult => {
      const callback = (
        error: SdkError | null,
        appContentStageSharingCapabilities: meeting.IAppContentStageSharingCapabilities | null,
      ): void => {
        if (error) {
          setResult(JSON.stringify(error));
        } else {
          setResult(
            'getAppContentStageSharingCapabilities() succeeded: ' + JSON.stringify(appContentStageSharingCapabilities),
          );
        }
      };
      meeting.getAppContentStageSharingCapabilities(callback);
      return '';
    },
  });

const StopSharingAppContentToStage = (): React.ReactElement =>
  ApiWithoutInput({
    name: 'stopSharingAppContentToStage',
    title: 'Stop Sharing App Content To Stage',
    onClick: async setResult => {
      const callback = (error: SdkError | null, result: boolean | null): void => {
        if (error) {
          setResult(JSON.stringify(error));
        } else {
          setResult('stopSharingAppContentToStage() succeeded: ' + JSON.stringify(result));
        }
      };
      meeting.stopSharingAppContentToStage(callback);
      return '';
    },
  });

const GetAppContentStageSharingState = (): React.ReactElement =>
  ApiWithoutInput({
    name: 'getAppContentStageSharingState',
    title: 'Get App Content Stage Sharing State',
    onClick: async setResult => {
      const callback = (
        error: SdkError | null,
        appContentStageSharingState: meeting.IAppContentStageSharingState | null,
      ): void => {
        if (error) {
          setResult(JSON.stringify(error));
        } else {
          setResult('getAppContentStageSharingState() succeeded: ' + JSON.stringify(appContentStageSharingState));
        }
      };
      meeting.getAppContentStageSharingState(callback);
      return '';
    },
  });

const MeetingAPIs = (): ReactElement => (
  <>
    <h1>meeting</h1>
    <GetIncomingClientAudioState />
    <ToggleIncomingClientAudioState />
    <GetMeetingDetails />
    <GetAuthenticationTokenForAnonymousUser />
    <GetLiveStreamState />
    <RequestStartLiveStreaming />
    <RequestStopLiveStreaming />
    <RegisterLiveStreamChangedHandler />
    <ShareAppContentToStage />
    <GetAppContentStageSharingCapabilities />
    <StopSharingAppContentToStage />
    <GetAppContentStageSharingState />
  </>
);

export default MeetingAPIs;<|MERGE_RESOLUTION|>--- conflicted
+++ resolved
@@ -42,23 +42,6 @@
   ApiWithoutInput({
     name: 'getMeetingDetails',
     title: 'Get Meeting Details',
-<<<<<<< HEAD
-    onClick: {
-      withPromise: async () => {
-        const result = await meeting.getMeetingDetails();
-        return JSON.stringify(result);
-      },
-      withCallback: setResult => {
-        const callback = (error: SdkError | null, meetingDetails: meeting.IMeetingDetailsResponse | null): void => {
-          if (error) {
-            setResult(JSON.stringify(error));
-          } else {
-            setResult(JSON.stringify(meetingDetails));
-          }
-        };
-        meeting.getMeetingDetails(callback);
-      },
-=======
     onClick: async setResult => {
       const callback = (error: SdkError | null, meetingDetails: meeting.IMeetingDetailsResponse | null): void => {
         if (error) {
@@ -69,7 +52,6 @@
       };
       meeting.getMeetingDetails(callback);
       return '';
->>>>>>> e95a00c9
     },
   });
 
