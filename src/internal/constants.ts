import { generateRegExpFromUrls } from './utils';

<<<<<<< HEAD
export const version = '1.11.0';
=======
export const version = '1.11.0-beta.0';
>>>>>>> 63a41e87
/**
 * This is the SDK version when all SDK APIs started to check platform compatibility for the APIs.
 */
export const defaultSDKVersionForCompatCheck = '1.6.0';

/**
 * Minimum required client supported version for {@link getUserJoinedTeams} to be supported on {@link HostClientType.android}
 */
export const getUserJoinedTeamsSupportedAndroidClientVersion = '2.0.1';

/**
 * This is the SDK version when location APIs (getLocation and showLocation) are supported.
 */
export const locationAPIsRequiredVersion = '1.9.0';

/**
 * This is the SDK version when people picker API is supported on mobile.
 */
export const peoplePickerRequiredVersion = '2.0.0';

/**
 * This is the SDK version when captureImage API is supported on mobile.
 */
export const captureImageMobileSupportVersion = '1.7.0';

/**
 * This is the SDK version when media APIs are supported on all three platforms ios, android and web.
 */
export const mediaAPISupportVersion = '1.8.0';

/**
 * This is the SDK version when getMedia API is supported via Callbacks on all three platforms ios, android and web.
 */
export const getMediaCallbackSupportVersion = '2.0.0';

/**
 * This is the SDK version when scanBarCode API is supported on mobile.
 */
export const scanBarCodeAPIMobileSupportVersion = '1.9.0';

/**
 * List of supported Host origins
 */
export const validOrigins = [
  'https://teams.microsoft.com',
  'https://teams.microsoft.us',
  'https://gov.teams.microsoft.us',
  'https://dod.teams.microsoft.us',
  'https://int.teams.microsoft.com',
  'https://teams.live.com',
  'https://devspaces.skype.com',
  'https://ssauth.skype.com',
  'https://local.teams.live.com', // local development
  'https://local.teams.live.com:8080', // local development
  'https://local.teams.office.com', // local development
  'https://local.teams.office.com:8080', // local development
  'https://msft.spoppe.com',
  'https://*.sharepoint.com',
  'https://*.sharepoint-df.com',
  'https://*.sharepointonline.com',
  'https://outlook.office.com',
  'https://outlook-sdf.office.com',
  'https://*.teams.microsoft.com',
  'https://www.office.com',
  'https://word.office.com',
  'https://excel.office.com',
  'https://powerpoint.office.com',
  'https://www.officeppe.com',
  'https://*.www.office.com',
];

export const validOriginRegExp = generateRegExpFromUrls(validOrigins);

/**
 * USer specified message origins should satisfy this test
 */
export const userOriginUrlValidationRegExp = /^https\:\/\//;<|MERGE_RESOLUTION|>--- conflicted
+++ resolved
@@ -1,10 +1,6 @@
 import { generateRegExpFromUrls } from './utils';
 
-<<<<<<< HEAD
-export const version = '1.11.0';
-=======
-export const version = '1.11.0-beta.0';
->>>>>>> 63a41e87
+export const version = '1.12.0-beta.0';
 /**
  * This is the SDK version when all SDK APIs started to check platform compatibility for the APIs.
  */
