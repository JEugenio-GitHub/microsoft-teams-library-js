declare interface String {
  startsWith(search: string, pos?: number): boolean;
}

if (!String.prototype.startsWith) {
  String.prototype.startsWith = function(
    search: string,
    pos?: number
  ): boolean {
    return this.substr(!pos || pos < 0 ? 0 : +pos, search.length) === search;
  };
}

// @private
// Hide from docs, since this interface is not directly used.
// Shim in definitions used for browser-compat
interface MessageEvent {
  // Needed for Chrome
  originalEvent: MessageEvent;
}

// @private
// Hide from docs, since this interface is not directly used.
interface TeamsNativeClient {
  framelessPostMessage(msg: String): void;
}

// @private
// Hide from docs, since this interface is not directly used.
interface Window {
  nativeInterface: TeamsNativeClient;
  onNativeMessage(evt: MessageEvent): void;
}

/**
 * This is the root namespace for the JavaScript SDK.
 */
namespace microsoftTeams {
  "use strict";

  const version = "1.3.3";

  const validOrigins = [
    "https://teams.microsoft.com",
    "https://teams.microsoft.us",
    "https://int.teams.microsoft.com",
    "https://devspaces.skype.com",
    "https://ssauth.skype.com",
    "http://dev.local", // local development
    "https://msft.spoppe.com",
    "https://*.sharepoint.com",
    "https://*.sharepoint-df.com",
    "https://*.sharepointonline.com"
  ];

  // This will return a reg expression a given url
  function generateRegExpFromUrl(url: string): string {
    let urlRegExpPart = "^";
    let urlParts = url.split(".");
    for (let j = 0; j < urlParts.length; j++) {
      urlRegExpPart +=
        (j > 0 ? "[.]" : "") + urlParts[j].replace("*", "[^/^.]+");
    }
    urlRegExpPart += "$";
    return urlRegExpPart;
  }

  // This will return a reg expression for list of url
  function generateRegExpFromUrls(urls: string[]): RegExp {
    let urlRegExp = "";
    for (let i = 0; i < urls.length; i++) {
      urlRegExp += (i === 0 ? "" : "|") + generateRegExpFromUrl(urls[i]);
    }
    return new RegExp(urlRegExp);
  }

  const validOriginRegExp = generateRegExpFromUrls(validOrigins);

  const handlers: { [func: string]: Function } = {};

  // Ensure these declarations stay in sync with the framework.
  const frameContexts = {
    settings: "settings",
    content: "content",
    authentication: "authentication",
    remove: "remove"
  };

  export const enum HostClientType {
    desktop = "desktop",
    web = "web",
    android = "android",
    ios = "ios"
  }

  interface MessageRequest {
    id: number;
    func: string;
    args?: any[]; // tslint:disable-line:no-any The args here are a passthrough to postMessage where we do allow any[]
  }

  interface MessageResponse {
    id: number;
    args?: any[]; // tslint:disable-line:no-any The args here are a passthrough from OnMessage where we do receive any[]
  }

  /**
   * Namespace to interact with the menu-specific part of the SDK.
   * This object is used to show View Configuration, Action Menu and Navigation Bar Menu.
   * 
   * @private
   * Hide from docs until feature is complete
   */
  export namespace menus {
    /**
     * Represents information about item in View Configuration.
     */
    export interface ViewConfiguration {
      /**
       * Unique identifier of view.
       */
      id: string;

      /**
       * Display title of the view.
       */
      title: string;

      /**
       * Additional information for accessibility.
       */
      contentDescription?: string;
    }

    /**
     * Represents information about menu item for Action Menu and Navigation Bar Menu.
     */
    export class MenuItem {
      /**
       * Unique identifier for the menu item.
       */
      public id: string;

      /**
       * Display title of the menu item.
       */
      public title: string;

      /**
       * Display icon of the menu item. The icon value must be a string having SVG icon content.
       */
      public icon?: string;

      /**
       * Selected state display icon of the menu item. The icon value must be a string having SVG icon content.
       */
      public iconSelected?: string;

      /**
       * Additional information for accessibility.
       */
      public contentDescription?: string;

      /**
       * State of the menu item
       */
      public enabled: boolean = true;

      /**
       * Interface to show list of items on selection of menu item.
       */
      public viewData: ViewData;
    }

    /**
     * Represents information about view to show on Navigation Bar Menu item selection
     */
    export interface ViewData {
      /**
       * Display header title of the item list.
       */
      listTitle?: string;

      /**
       * Type of the menu item.
       */
      listType: MenuListType;

      /**
       * Array of MenuItem. Icon value will be required for all items in the list.
       */
      listItems: MenuItem[];
    }

    /**
     * Represents information about type of list to display in Navigation Bar Menu.
     */
    export enum MenuListType {
      dropDown = "dropDown",
      popOver = "popOver"
    }

    let navBarMenuItemPressHandler: (id: String) => boolean;
    handlers["navBarMenuItemPress"] = handleNavBarMenuItemPress;

    let actionMenuItemPressHandler: (id: String) => boolean;
    handlers["actionMenuItemPress"] = handleActionMenuItemPress;

    let viewConfigItemPressHandler: (id: String) => boolean;
    handlers["setModuleView"] = handleViewConfigItemPress;

    /**
     * Registers list of view configurations and it's handler.
     * Handler is responsible for listening selection of View Configuration.
     * @param viewConfig List of view configurations. Minimum 1 value is required.
     * @param handler The handler to invoke when the user selects view configuration.
     */
    export function setUpViews(
      viewConfig: ViewConfiguration[],
      handler: (id: string) => boolean
    ): void {
      ensureInitialized();
      viewConfigItemPressHandler = handler;
      sendMessageRequest(parentWindow, "setUpViews", [viewConfig]);
    }

    function handleViewConfigItemPress(id: String): void {
      if (!viewConfigItemPressHandler || !viewConfigItemPressHandler(id)) {
        ensureInitialized();
        sendMessageRequest(parentWindow, "viewConfigItemPress", [id]);
      }
    }

    /**
     * Used to set menu items on the Navigation Bar. If icon is available, icon will be shown, otherwise title will be shown.
     * @param items List of MenuItems for Navigation Bar Menu.
     * @param handler The handler to invoke when the user selects menu item.
     */
    export function setNavBarMenu(
      items: MenuItem[],
      handler: (id: string) => boolean
    ): void {
      ensureInitialized();

      navBarMenuItemPressHandler = handler;
      sendMessageRequest(parentWindow, "setNavBarMenu", [items]);
    }

    function handleNavBarMenuItemPress(id: String): void {
      if (!navBarMenuItemPressHandler || !navBarMenuItemPressHandler(id)) {
        ensureInitialized();
        sendMessageRequest(parentWindow, "handleNavBarMenuItemPress", [id]);
      }
    }

    export interface ActionMenuParameters {
      /**
       * Display title for Action Menu
       */
      title: string;

      /**
       * List of MenuItems for Action Menu
       */
      items: MenuItem[];
    }

    /**
     * Used to show Action Menu.
     * @param params Parameters for Menu Parameters
     * @param handler The handler to invoke when the user selects menu item.
     */
    export function showActionMenu(
      params: ActionMenuParameters,
      handler: (id: string) => boolean
    ): void {
      ensureInitialized();

      actionMenuItemPressHandler = handler;
      sendMessageRequest(parentWindow, "showActionMenu", [params]);
    }

    function handleActionMenuItemPress(id: String): void {
      if (!actionMenuItemPressHandler || !actionMenuItemPressHandler(id)) {
        ensureInitialized();
        sendMessageRequest(parentWindow, "handleActionMenuItemPress", [id]);
      }
    }
  }

  /**
   * Represents information about tabs for an app
   */
  export interface TabInformation {
    teamTabs: TabInstance[];
  }

  /**
   * Represents information about a tab instance
   */
  export interface TabInstance {
    /**
     * The name of the tab
     */
    tabName: string;

    /**
     * Internal: do not use
     * @protected
     */
    internalTabInstanceId?: string;

    /**
     * Last viewed time of this tab. null means unknown
     */
    lastViewUnixEpochTime?: string;

    /**
     * The developer-defined unique ID for the entity this content points to.
     */
    entityId?: string;

    /**
     * The Microsoft Teams ID for the channel with which the content is associated.
     */
    channelId?: string;

    /**
     * The name for the channel with which the content is associated.
     */
    channelName?: string;

    /**
     * Is this tab in a favorite channel?
     */
    channelIsFavorite?: boolean;

    /**
     * The Microsoft Teams ID for the team with which the content is associated.
     */
    teamId?: string;

    /**
     * The name for the team with which the content is associated.
     */
    teamName?: string;

    /**
     * Is this tab in a favorite team?
     */
    teamIsFavorite?: boolean;

    /**
     * The Office 365 group ID for the team with which the content is associated.
     * This field is available only when the identity permission is requested in the manifest.
     */
    groupId?: string;

    /**
     * Content URL of this tab
     */
    url?: string;

    /**
     * Website URL of this tab
     */
    websiteUrl?: string;
  }

  /**
   * Indicates the team type, currently used to distinguish between different team
   * types in Office 365 for Education (team types 1, 2, 3, and 4).
   */
  export const enum TeamType {
    Standard = 0,
    Edu = 1,
    Class = 2,
    Plc = 3,
    Staff = 4
  }

  /**
   * Indicates the various types of roles of a user in a team.
   */
  export const enum UserTeamRole {
    Admin = 0,
    User = 1,
    Guest = 2
  }

  /**
   * Indicates information about the tab instance for filtering purposes.
   */
  export interface TabInstanceParameters {
    /**
     * Flag allowing to select favorite channels only
     */
    favoriteChannelsOnly?: boolean;

    /**
     * Flag allowing to select favorite teams only
     */
    favoriteTeamsOnly?: boolean;
  }

  /**
<<<<<<< HEAD
   * @private
   * Internal use only
   */    
=======
   * Query parameters used when fetching team information
   */
  export interface TeamInstanceParameters {
    /**
     * Flag allowing to select favorite teams only
     */
    favoriteTeamsOnly?: boolean;
  }

  /**
   * Information on userJoined Teams
   */
  export interface UserJoinedTeamsInformation {
    /**
     * List of team information
     */
    userJoinedTeams: TeamInformation[];
  }

  /**
   * Represends Team Information
   */
  export interface TeamInformation {
    /**
     * Id of the team
     */
    teamId: string;

    /**
     * Team display name
     */
    teamName: string;

    /**
     * Team description
     */
    teamDescription?: string;

    /**
     * Thumbnail Uri
     */
    thumbnailUri?: string;

    /**
     * The Office 365 group ID for the team with which the content is associated.
     * This field is available only when the identity permission is requested in the manifest.
     */
    groupId?: string;

    /**
     * Role of current user in the team
     */
    userTeamRole?: UserTeamRole;
  }

>>>>>>> 99b753c7
  export const enum TaskModuleDimension {
    Large = "large",
    Medium = "medium",
    Small = "small"
  }

  // This indicates whether initialize was called (started).
  // It does not indicate whether initialization is complete. That can be inferred by whether parentOrigin is set.
  let initializeCalled = false;

  let isFramelessWindow = false;
  let currentWindow: Window;
  let parentWindow: Window;
  let parentOrigin: string;
  let parentMessageQueue: MessageRequest[] = [];
  let childWindow: Window;
  let childOrigin: string;
  let childMessageQueue: MessageRequest[] = [];
  let nextMessageId = 0;
  let callbacks: { [id: number]: Function } = {};
  let frameContext: string;
  let hostClientType: string;

  let themeChangeHandler: (theme: string) => void;
  handlers["themeChange"] = handleThemeChange;

  let fullScreenChangeHandler: (isFullScreen: boolean) => void;
  handlers["fullScreenChange"] = handleFullScreenChange;

  let backButtonPressHandler: () => boolean;
  handlers["backButtonPress"] = handleBackButtonPress;

  /**
   * Initializes the library. This must be called before any other SDK calls
   * but after the frame is loaded successfully.
   */
  export function initialize(): void {
    if (initializeCalled) {
      // Independent components might not know whether the SDK is initialized so might call it to be safe.
      // Just no-op if that happens to make it easier to use.
      return;
    }

    initializeCalled = true;

    // Undocumented field used to mock the window for unit tests
    currentWindow = (this._window as Window) || window;

    // Listen for messages post to our window
    let messageListener = (evt: MessageEvent) => processMessage(evt);

    // If we are in an iframe, our parent window is the one hosting us (i.e., window.parent); otherwise,
    // it's the window that opened us (i.e., window.opener)
    parentWindow =
      currentWindow.parent !== currentWindow.self
        ? currentWindow.parent
        : currentWindow.opener;

    if (!parentWindow) {
      isFramelessWindow = true;
      window.onNativeMessage = handleParentMessage;
    } else {
      // For iFrame scenario, add listener to listen 'message'
      currentWindow.addEventListener("message", messageListener, false);
    }

    try {
      // Send the initialized message to any origin, because at this point we most likely don't know the origin
      // of the parent window, and this message contains no data that could pose a security risk.
      parentOrigin = "*";
      let messageId = sendMessageRequest(parentWindow, "initialize", [version]);
      callbacks[messageId] = (context: string, clientType: string) => {
        frameContext = context;
        hostClientType = clientType;
      };
    } finally {
      parentOrigin = null;
    }

    // Undocumented function used to clear state between unit tests
    this._uninitialize = () => {
      if (frameContext) {
        registerOnThemeChangeHandler(null);
        registerFullScreenHandler(null);
        registerBackButtonHandler(null);
      }

      if (frameContext === frameContexts.settings) {
        settings.registerOnSaveHandler(null);
      }

      if (frameContext === frameContexts.remove) {
        settings.registerOnRemoveHandler(null);
      }

      if (!isFramelessWindow) {
        currentWindow.removeEventListener("message", messageListener, false);
      }

      initializeCalled = false;
      parentWindow = null;
      parentOrigin = null;
      parentMessageQueue = [];
      childWindow = null;
      childOrigin = null;
      childMessageQueue = [];
      nextMessageId = 0;
      callbacks = {};
      frameContext = null;
      hostClientType = null;
      isFramelessWindow = false;
    };
  }

  /**
   * Retrieves the current context the frame is running in.
   * @param callback The callback to invoke when the {@link Context} object is retrieved.
   */
  export function getContext(callback: (context: Context) => void): void {
    ensureInitialized();

    let messageId = sendMessageRequest(parentWindow, "getContext");
    callbacks[messageId] = callback;
  }

  /**
   * Registers a handler for theme changes.
   * Only one handler can be registered at a time. A subsequent registration replaces an existing registration.
   * @param handler The handler to invoke when the user changes their theme.
   */
  export function registerOnThemeChangeHandler(
    handler: (theme: string) => void
  ): void {
    ensureInitialized();

    themeChangeHandler = handler;
  }

  function handleThemeChange(theme: string): void {
    if (themeChangeHandler) {
      themeChangeHandler(theme);
    }

    if (childWindow) {
      sendMessageRequest(childWindow, "themeChange", [theme]);
    }
  }

  /**
   * Registers a handler for changes from or to full-screen view for a tab.
   * Only one handler can be registered at a time. A subsequent registration replaces an existing registration.
   * @param handler The handler to invoke when the user toggles full-screen view for a tab.
   */
  export function registerFullScreenHandler(
    handler: (isFullScreen: boolean) => void
  ): void {
    ensureInitialized();

    fullScreenChangeHandler = handler;
  }

  function handleFullScreenChange(isFullScreen: boolean): void {
    if (fullScreenChangeHandler) {
      fullScreenChangeHandler(isFullScreen);
    }
  }

  /**
   * Registers a handler for user presses of the Team client's back button. Experiences that maintain an internal
   * navigation stack should use this handler to navigate the user back within their frame. If an app finds
   * that after running its back button handler it cannot handle the event it should call the navigateBack
   * method to ask the Teams client to handle it instead.
   * @param handler The handler to invoke when the user presses their Team client's back button.
   */
  export function registerBackButtonHandler(handler: () => boolean): void {
    ensureInitialized();

    backButtonPressHandler = handler;
  }

  function handleBackButtonPress(): void {
    if (!backButtonPressHandler || !backButtonPressHandler()) {
      navigateBack();
    }
  }

  /**
   * Navigates back in the Teams client. See registerBackButtonHandler for more information on when
   * it's appropriate to use this method.
   */
  export function navigateBack(): void {
    ensureInitialized();

    let messageId = sendMessageRequest(parentWindow, "navigateBack", []);
    callbacks[messageId] = (success: boolean) => {
      if (!success) {
        throw new Error(
          "Back navigation is not supported in the current client or context."
        );
      }
    };
  }

  /**
   * Navigates the frame to a new cross-domain URL. The domain of this URL must match at least one of the
   * valid domains specified in the validDomains block of the manifest; otherwise, an exception will be
   * thrown. This function needs to be used only when navigating the frame to a URL in a different domain
   * than the current one in a way that keeps the app informed of the change and allows the SDK to
   * continue working.
   * @param url The URL to navigate the frame to.
   */
  export function navigateCrossDomain(url: string): void {
    ensureInitialized(
      frameContexts.content,
      frameContexts.settings,
      frameContexts.remove
    );

    let messageId = sendMessageRequest(parentWindow, "navigateCrossDomain", [
      url
    ]);
    callbacks[messageId] = (success: boolean) => {
      if (!success) {
        throw new Error(
          "Cross-origin navigation is only supported for URLs matching the pattern registered in the manifest."
        );
      }
    };
  }

  /**
   * Allows an app to retrieve for this user tabs that are owned by this app.
   * If no TabInstanceParameters are passed, the app defaults to favorite teams and favorite channels.
   * @param callback The callback to invoke when the {@link TabInstanceParameters} object is retrieved.
   * @param tabInstanceParameters OPTIONAL Flags that specify whether to scope call to favorite teams or channels.
   */
  export function getTabInstances(
    callback: (tabInfo: TabInformation) => void,
    tabInstanceParameters?: TabInstanceParameters
  ): void {
    ensureInitialized();

    let messageId = sendMessageRequest(parentWindow, "getTabInstances", [
      tabInstanceParameters
    ]);
    callbacks[messageId] = callback;
  }

  /**
   * @private
   * Hide from docs.
   * ------
   * Allows an app to retrieve information of all user joined teams
   * @param callback The callback to invoke when the {@link TeamInstanceParameters} object is retrieved.
   * @param teamInstanceParameters OPTIONAL Flags that specify whether to scope call to favorite teams
   */
  export function getUserJoinedTeams(
    callback: (userJoinedTeamsInformation: UserJoinedTeamsInformation) => void,
    teamInstanceParameters?: TeamInstanceParameters
  ): void {
    ensureInitialized();

    const messageId = sendMessageRequest(parentWindow, "getUserJoinedTeams", [
      teamInstanceParameters
    ]);
    callbacks[messageId] = callback;
  }

  /**
   * Allows an app to retrieve the most recently used tabs for this user.
   * @param callback The callback to invoke when the {@link TabInformation} object is retrieved.
   * @param tabInstanceParameters OPTIONAL Ignored, kept for future use
   */
  export function getMruTabInstances(
    callback: (tabInfo: TabInformation) => void,
    tabInstanceParameters?: TabInstanceParameters
  ): void {
    ensureInitialized();

    let messageId = sendMessageRequest(parentWindow, "getMruTabInstances", [
      tabInstanceParameters
    ]);
    callbacks[messageId] = callback;
  }

  /**
   * Shares a deep link that a user can use to navigate back to a specific state in this page.
   * @param deepLinkParameters ID and label for the link and fallback URL.
   */
  export function shareDeepLink(deepLinkParameters: DeepLinkParameters): void {
    ensureInitialized(frameContexts.content);

    sendMessageRequest(parentWindow, "shareDeepLink", [
      deepLinkParameters.subEntityId,
      deepLinkParameters.subEntityLabel,
      deepLinkParameters.subEntityWebUrl
    ]);
  }

  /**
   * @private
   * Hide from docs.
   * ------
   * Opens a client-friendly preview of the specified file.
   * @param file The file to preview.
   */
  export function openFilePreview(
    filePreviewParameters: FilePreviewParameters
  ): void {
    ensureInitialized(frameContexts.content);

    const params = [
      filePreviewParameters.entityId,
      filePreviewParameters.title,
      filePreviewParameters.description,
      filePreviewParameters.type,
      filePreviewParameters.objectUrl,
      filePreviewParameters.downloadUrl,
      filePreviewParameters.webPreviewUrl,
      filePreviewParameters.webEditUrl,
      filePreviewParameters.baseUrl,
      filePreviewParameters.editFile,
      filePreviewParameters.subEntityId
    ];

    sendMessageRequest(parentWindow, "openFilePreview", params);
  }

  /**
   * @private
   * Hide from docs.
   * ------
   * Upload a custom App manifest directly to both team and personal scopes.
   * This method works just for the first party Apps.
   */
  export function uploadCustomApp(manifestBlob: Blob): void {
    ensureInitialized();

    const messageId = sendMessageRequest(parentWindow, "uploadCustomApp", [
      manifestBlob
    ]);
    callbacks[messageId] = (success: boolean, result: string) => {
      if (!success) {
        throw new Error(result);
      }
    };
  }

  /**
   * Navigates the Microsoft Teams app to the specified tab instance.
   * @param tabInstance The tab instance to navigate to.
   */
  export function navigateToTab(tabInstance: TabInstance): void {
    ensureInitialized();

    let messageId = sendMessageRequest(parentWindow, "navigateToTab", [
      tabInstance
    ]);
    callbacks[messageId] = (success: boolean) => {
      if (!success) {
        throw new Error(
          "Invalid internalTabInstanceId and/or channelId were/was provided"
        );
      }
    };
  }

  /**
   * Namespace to interact with the settings-specific part of the SDK.
   * This object is usable only on the settings frame.
   */
  export namespace settings {
    let saveHandler: (evt: SaveEvent) => void;
    let removeHandler: (evt: RemoveEvent) => void;
    handlers["settings.save"] = handleSave;
    handlers["settings.remove"] = handleRemove;

    /**
     * Sets the validity state for the settings.
     * The initial value is false, so the user cannot save the settings until this is called with true.
     * @param validityState Indicates whether the save or remove button is enabled for the user.
     */
    export function setValidityState(validityState: boolean): void {
      ensureInitialized(frameContexts.settings, frameContexts.remove);

      sendMessageRequest(parentWindow, "settings.setValidityState", [
        validityState
      ]);
    }

    /**
     * Gets the settings for the current instance.
     * @param callback The callback to invoke when the {@link Settings} object is retrieved.
     */
    export function getSettings(
      callback: (instanceSettings: Settings) => void
    ): void {
      ensureInitialized(frameContexts.settings, frameContexts.remove);

      let messageId = sendMessageRequest(parentWindow, "settings.getSettings");
      callbacks[messageId] = callback;
    }

    /**
     * Sets the settings for the current instance.
     * This is an asynchronous operation; calls to getSettings are not guaranteed to reflect the changed state.
     * @param settings The desired settings for this instance.
     */
    export function setSettings(instanceSettings: Settings): void {
      ensureInitialized(frameContexts.settings);

      sendMessageRequest(parentWindow, "settings.setSettings", [
        instanceSettings
      ]);
    }

    /**
     * Registers a handler for when the user attempts to save the settings. This handler should be used
     * to create or update the underlying resource powering the content.
     * The object passed to the handler must be used to notify whether to proceed with the save.
     * Only one handler can be registered at a time. A subsequent registration replaces an existing registration.
     * @param handler The handler to invoke when the user selects the save button.
     */
    export function registerOnSaveHandler(
      handler: (evt: SaveEvent) => void
    ): void {
      ensureInitialized(frameContexts.settings);

      saveHandler = handler;
    }

    /**
     * Registers a handler for user attempts to remove content. This handler should be used
     * to remove the underlying resource powering the content.
     * The object passed to the handler must be used to indicate whether to proceed with the removal.
     * Only one handler may be registered at a time. Subsequent registrations will override the first.
     * @param handler The handler to invoke when the user selects the remove button.
     */
    export function registerOnRemoveHandler(
      handler: (evt: RemoveEvent) => void
    ): void {
      ensureInitialized(frameContexts.remove);

      removeHandler = handler;
    }

    function handleSave(result?: SaveParameters): void {
      let saveEvent = new SaveEventImpl(result);
      if (saveHandler) {
        saveHandler(saveEvent);
      } else {
        // If no handler is registered, we assume success.
        saveEvent.notifySuccess();
      }
    }

    export interface Settings {
      /**
       * A suggested display name for the new content.
       * In the settings for an existing instance being updated, this call has no effect.
       */
      suggestedDisplayName?: string;

      /**
       * Sets the URL to use for the content of this instance.
       */
      contentUrl: string;

      /**
       * Sets the URL for the removal configuration experience.
       */
      removeUrl?: string;

      /**
       * Sets the URL to use for the external link to view the underlying resource in a browser.
       */
      websiteUrl?: string;

      /**
       * The developer-defined unique ID for the entity to which this content points.
       */
      entityId: string;
    }

    export interface SaveEvent {
      /**
       * Object containing properties passed as arguments to the settings.save event.
       */
      result: SaveParameters;

      /**
       * Indicates that the underlying resource has been created and the settings can be saved.
       */
      notifySuccess(): void;

      /**
       * Indicates that creation of the underlying resource failed and that the settings cannot be saved.
       * @param reason Specifies a reason for the failure. If provided, this string is displayed to the user; otherwise a generic error is displayed.
       */
      notifyFailure(reason?: string): void;
    }

    export interface RemoveEvent {
      /**
       * Indicates that the underlying resource has been removed and the content can be removed.
       */
      notifySuccess(): void;

      /**
       * Indicates that removal of the underlying resource failed and that the content cannot be removed.
       * @param reason Specifies a reason for the failure. If provided, this string is displayed to the user; otherwise a generic error is displayed.
       */
      notifyFailure(reason?: string): void;
    }

    export interface SaveParameters {
      /**
       * Connector's webhook Url returned as arguments to settings.save event as part of user clicking on Save
       */
      webhookUrl?: string;
    }

    /**
     * @private
     * Hide from docs, since this class is not directly used.
     */
    class SaveEventImpl implements SaveEvent {
      public notified: boolean = false;
      public result: SaveParameters;

      constructor(result?: SaveParameters) {
        this.result = result ? result : {};
      }

      public notifySuccess(): void {
        this.ensureNotNotified();

        sendMessageRequest(parentWindow, "settings.save.success");

        this.notified = true;
      }

      public notifyFailure(reason?: string): void {
        this.ensureNotNotified();

        sendMessageRequest(parentWindow, "settings.save.failure", [reason]);

        this.notified = true;
      }

      private ensureNotNotified(): void {
        if (this.notified) {
          throw new Error(
            "The SaveEvent may only notify success or failure once."
          );
        }
      }
    }

    function handleRemove(): void {
      let removeEvent = new RemoveEventImpl();
      if (removeHandler) {
        removeHandler(removeEvent);
      } else {
        // If no handler is registered, we assume success.
        removeEvent.notifySuccess();
      }
    }

    /**
     * @private
     * Hide from docs, since this class is not directly used.
     */
    class RemoveEventImpl implements RemoveEvent {
      public notified: boolean = false;

      public notifySuccess(): void {
        this.ensureNotNotified();

        sendMessageRequest(parentWindow, "settings.remove.success");

        this.notified = true;
      }

      public notifyFailure(reason?: string): void {
        this.ensureNotNotified();

        sendMessageRequest(parentWindow, "settings.remove.failure", [reason]);

        this.notified = true;
      }

      private ensureNotNotified(): void {
        if (this.notified) {
          throw new Error(
            "The removeEvent may only notify success or failure once."
          );
        }
      }
    }
  }

  /**
   * Namespace to interact with the authentication-specific part of the SDK.
   * This object is used for starting or completing authentication flows.
   */
  export namespace authentication {
    let authParams: AuthenticateParameters;
    let authWindowMonitor: number;
    handlers["authentication.authenticate.success"] = handleSuccess;
    handlers["authentication.authenticate.failure"] = handleFailure;

    /**
     * Registers the authentication handlers
     * @param authenticateParameters A set of values that configure the authentication pop-up.
     */
    export function registerAuthenticationHandlers(
      authenticateParameters: AuthenticateParameters
    ): void {
      authParams = authenticateParameters;
    }

    /**
     * Initiates an authentication request, which opens a new window with the specified settings.
     */
    export function authenticate(
      authenticateParameters?: AuthenticateParameters
    ): void {
      let authenticateParams =
        authenticateParameters !== undefined
          ? authenticateParameters
          : authParams;
      ensureInitialized(
        frameContexts.content,
        frameContexts.settings,
        frameContexts.remove
      );

      if (hostClientType === HostClientType.desktop) {
        // Convert any relative URLs into absolute URLs before sending them over to the parent window.
        let link = document.createElement("a");
        link.href = authenticateParams.url;

        // Ask the parent window to open an authentication window with the parameters provided by the caller.
        let messageId = sendMessageRequest(
          parentWindow,
          "authentication.authenticate",
          [link.href, authenticateParams.width, authenticateParams.height]
        );
        callbacks[messageId] = (success: boolean, response: string) => {
          if (success) {
            authenticateParams.successCallback(response);
          } else {
            authenticateParams.failureCallback(response);
          }
        };
      } else {
        // Open an authentication window with the parameters provided by the caller.
        openAuthenticationWindow(authenticateParams);
      }
    }

    /**
     * @private
     * Hide from docs.
     * ------
     * Requests an Azure AD token to be issued on behalf of the app. The token is acquired from the cache
     * if it is not expired. Otherwise a request is sent to Azure AD to obtain a new token.
     * @param authTokenRequest A set of values that configure the token request.
     */
    export function getAuthToken(authTokenRequest: AuthTokenRequest): void {
      ensureInitialized();

      let messageId = sendMessageRequest(
        parentWindow,
        "authentication.getAuthToken",
        [authTokenRequest.resources]
      );
      callbacks[messageId] = (success: boolean, result: string) => {
        if (success) {
          authTokenRequest.successCallback(result);
        } else {
          authTokenRequest.failureCallback(result);
        }
      };
    }

    /**
     * @private
     * Hide from docs.
     * ------
     * Requests the decoded Azure AD user identity on behalf of the app.
     */
    export function getUser(userRequest: UserRequest): void {
      ensureInitialized();

      let messageId = sendMessageRequest(
        parentWindow,
        "authentication.getUser"
      );
      callbacks[messageId] = (
        success: boolean,
        result: UserProfile | string
      ) => {
        if (success) {
          userRequest.successCallback(result as UserProfile);
        } else {
          userRequest.failureCallback(result as string);
        }
      };
    }

    function closeAuthenticationWindow(): void {
      // Stop monitoring the authentication window
      stopAuthenticationWindowMonitor();

      // Try to close the authentication window and clear all properties associated with it
      try {
        if (childWindow) {
          childWindow.close();
        }
      } finally {
        childWindow = null;
        childOrigin = null;
      }
    }

    function openAuthenticationWindow(
      authenticateParameters: AuthenticateParameters
    ): void {
      authParams = authenticateParameters;

      // Close the previously opened window if we have one
      closeAuthenticationWindow();

      // Start with a sensible default size
      let width = authParams.width || 600;
      let height = authParams.height || 400;

      // Ensure that the new window is always smaller than our app's window so that it never fully covers up our app
      width = Math.min(width, currentWindow.outerWidth - 400);
      height = Math.min(height, currentWindow.outerHeight - 200);

      // Convert any relative URLs into absolute URLs before sending them over to the parent window
      let link = document.createElement("a");
      link.href = authParams.url;

      // We are running in the browser, so we need to center the new window ourselves
      let left: number =
        typeof currentWindow.screenLeft !== "undefined"
          ? currentWindow.screenLeft
          : currentWindow.screenX;
      let top: number =
        typeof currentWindow.screenTop !== "undefined"
          ? currentWindow.screenTop
          : currentWindow.screenY;
      left += currentWindow.outerWidth / 2 - width / 2;
      top += currentWindow.outerHeight / 2 - height / 2;

      // Open a child window with a desired set of standard browser features
      childWindow = currentWindow.open(
        link.href,
        "_blank",
        "toolbar=no, location=yes, status=no, menubar=no, scrollbars=yes, top=" +
          top +
          ", left=" +
          left +
          ", width=" +
          width +
          ", height=" +
          height
      );
      if (childWindow) {
        // Start monitoring the authentication window so that we can detect if it gets closed before the flow completes
        startAuthenticationWindowMonitor();
      } else {
        // If we failed to open the window, fail the authentication flow
        handleFailure("FailedToOpenWindow");
      }
    }

    function stopAuthenticationWindowMonitor(): void {
      if (authWindowMonitor) {
        clearInterval(authWindowMonitor);
        authWindowMonitor = 0;
      }

      delete handlers["initialize"];
      delete handlers["navigateCrossDomain"];
    }

    function startAuthenticationWindowMonitor(): void {
      // Stop the previous window monitor if one is running
      stopAuthenticationWindowMonitor();

      // Create an interval loop that
      // - Notifies the caller of failure if it detects that the authentication window is closed
      // - Keeps pinging the authentication window while it is open to re-establish
      //   contact with any pages along the authentication flow that need to communicate
      //   with us
      authWindowMonitor = currentWindow.setInterval(() => {
        if (!childWindow || childWindow.closed) {
          handleFailure("CancelledByUser");
        } else {
          let savedChildOrigin = childOrigin;
          try {
            childOrigin = "*";
            sendMessageRequest(childWindow, "ping");
          } finally {
            childOrigin = savedChildOrigin;
          }
        }
      }, 100);

      // Set up an initialize-message handler that gives the authentication window its frame context
      handlers["initialize"] = () => {
        return [frameContexts.authentication, hostClientType];
      };

      // Set up a navigateCrossDomain message handler that blocks cross-domain re-navigation attempts
      // in the authentication window. We could at some point choose to implement this method via a call to
      // authenticationWindow.location.href = url; however, we would first need to figure out how to
      // validate the URL against the tab's list of valid domains.
      handlers["navigateCrossDomain"] = (url: string) => {
        return false;
      };
    }

    /**
     * Notifies the frame that initiated this authentication request that the request was successful.
     * This function is usable only on the authentication window.
     * This call causes the authentication window to be closed.
     * @param result Specifies a result for the authentication. If specified, the frame that initiated the authentication pop-up receives this value in its callback.
     * @param callbackUrl Specifies the url to redirect back to if the client is Win32 Outlook.
     */
    export function notifySuccess(result?: string, callbackUrl?: string): void {
      redirectIfWin32Outlook(callbackUrl, "result", result);

      ensureInitialized(frameContexts.authentication);

      sendMessageRequest(parentWindow, "authentication.authenticate.success", [
        result
      ]);

      // Wait for the message to be sent before closing the window
      waitForMessageQueue(parentWindow, () =>
        setTimeout(() => currentWindow.close(), 200)
      );
    }

    /**
     * Notifies the frame that initiated this authentication request that the request failed.
     * This function is usable only on the authentication window.
     * This call causes the authentication window to be closed.
     * @param result Specifies a result for the authentication. If specified, the frame that initiated the authentication pop-up receives this value in its callback.
     * @param callbackUrl Specifies the url to redirect back to if the client is Win32 Outlook.
     */
    export function notifyFailure(reason?: string, callbackUrl?: string): void {
      redirectIfWin32Outlook(callbackUrl, "reason", reason);

      ensureInitialized(frameContexts.authentication);

      sendMessageRequest(parentWindow, "authentication.authenticate.failure", [
        reason
      ]);

      // Wait for the message to be sent before closing the window
      waitForMessageQueue(parentWindow, () =>
        setTimeout(() => currentWindow.close(), 200)
      );
    }

    function handleSuccess(result?: string): void {
      try {
        if (authParams && authParams.successCallback) {
          authParams.successCallback(result);
        }
      } finally {
        authParams = null;
        closeAuthenticationWindow();
      }
    }

    function handleFailure(reason?: string): void {
      try {
        if (authParams && authParams.failureCallback) {
          authParams.failureCallback(reason);
        }
      } finally {
        authParams = null;
        closeAuthenticationWindow();
      }
    }

    /**
     * Validates that the callbackUrl param is a valid connector url, appends the result/reason and authSuccess/authFailure as URL fragments and redirects the window
     * @param callbackUrl - the connectors url to redirect to
     * @param key - "result" in case of success and "reason" in case of failure
     * @param value - the value of the passed result/reason parameter
     */
    function redirectIfWin32Outlook(
      callbackUrl?: string,
      key?: string,
      value?: string
    ): void {
      if (callbackUrl) {
        let link = document.createElement("a");
        link.href = decodeURIComponent(callbackUrl);
        if (
          link.host &&
          link.host !== window.location.host &&
          link.host === "outlook.office.com" &&
          link.search.indexOf("client_type=Win32_Outlook") > -1
        ) {
          if (key && key === "result") {
            if (value) {
              link.href = updateUrlParameter(link.href, "result", value);
            }
            currentWindow.location.assign(
              updateUrlParameter(link.href, "authSuccess", "")
            );
          }
          if (key && key === "reason") {
            if (value) {
              link.href = updateUrlParameter(link.href, "reason", value);
            }
            currentWindow.location.assign(
              updateUrlParameter(link.href, "authFailure", "")
            );
          }
        }
      }
    }

    /**
     * Appends either result or reason as a fragment to the 'callbackUrl'
     * @param uri - the url to modify
     * @param key - the fragment key
     * @param value - the fragment value
     */
    function updateUrlParameter(
      uri: string,
      key: string,
      value: string
    ): string {
      let i = uri.indexOf("#");
      let hash = i === -1 ? "#" : uri.substr(i);
      hash = hash + "&" + key + (value !== "" ? "=" + value : "");
      uri = i === -1 ? uri : uri.substr(0, i);
      return uri + hash;
    }

    export interface AuthenticateParameters {
      /**
       * The URL for the authentication pop-up.
       */
      url: string;

      /**
       * The preferred width for the pop-up. This value can be ignored if outside the acceptable bounds.
       */
      width?: number;

      /**
       * The preferred height for the pop-up. This value can be ignored if outside the acceptable bounds.
       */
      height?: number;

      /**
       * A function that is called if the authentication succeeds, with the result returned from the authentication pop-up.
       */
      successCallback?: (result?: string) => void;

      /**
       * A function that is called if the authentication fails, with the reason for the failure returned from the authentication pop-up.
       */
      failureCallback?: (reason?: string) => void;
    }

    /**
     * @private
     * Hide from docs.
     * ------
     */
    export interface AuthTokenRequest {
      /**
       * An array of resource URIs identifying the target resources for which the token should be requested.
       */
      resources: string[];

      /**
       * A function that is called if the token request succeeds, with the resulting token.
       */
      successCallback?: (token: string) => void;

      /**
       * A function that is called if the token request fails, with the reason for the failure.
       */
      failureCallback?: (reason: string) => void;
    }

    /**
     * @private
     * Hide from docs.
     * ------
     */
    export interface UserRequest {
      /**
       * A function that is called if the token request succeeds, with the resulting token.
       */
      successCallback?: (user: UserProfile) => void;

      /**
       * A function that is called if the token request fails, with the reason for the failure.
       */
      failureCallback?: (reason: string) => void;
    }

    /**
     * @private
     * Hide from docs.
     * ------
     */
    export interface UserProfile {
      /**
       * The intended recipient of the token. The application that receives the token must verify that the audience
       * value is correct and reject any tokens intended for a different audience.
       */
      aud: string;

      /**
       * Identifies how the subject of the token was authenticated.
       */
      amr: string[];

      /**
       * Stores the time at which the token was issued. It is often used to measure token freshness.
       */
      iat: number;

      /**
       * Identifies the security token service (STS) that constructs and returns the token. In the tokens that Azure AD
       * returns, the issuer is sts.windows.net. The GUID in the issuer claim value is the tenant ID of the Azure AD
       * directory. The tenant ID is an immutable and reliable identifier of the directory.
       */
      iss: string;

      /**
       * Provides the last name, surname, or family name of the user as defined in the Azure AD user object.
       */
      family_name: string;

      /**
       * Provides the first or "given" name of the user, as set on the Azure AD user object.
       */
      given_name: string;

      /**
       * Provides a human-readable value that identifies the subject of the token. This value is not guaranteed to
       * be unique within a tenant and is designed to be used only for display purposes.
       */
      unique_name: string;

      /**
       * Contains a unique identifier of an object in Azure AD. This value is immutable and cannot be reassigned or
       * reused. Use the object ID to identify an object in queries to Azure AD.
       */
      oid: string;

      /**
       * Identifies the principal about which the token asserts information, such as the user of an application.
       * This value is immutable and cannot be reassigned or reused, so it can be used to perform authorization
       * checks safely. Because the subject is always present in the tokens the Azure AD issues, we recommended
       * using this value in a general-purpose authorization system.
       */
      sub: string;

      /**
       * An immutable, non-reusable identifier that identifies the directory tenant that issued the token. You can
       * use this value to access tenant-specific directory resources in a multitenant application. For example,
       * you can use this value to identify the tenant in a call to the Graph API.
       */
      tid: string;

      /**
       * Defines the time interval within which a token is valid. The service that validates the token should verify
       * that the current date is within the token lifetime; otherwise it should reject the token. The service might
       * allow for up to five minutes beyond the token lifetime to account for any differences in clock time ("time
       * skew") between Azure AD and the service.
       */
      exp: number;
      nbf: number;

      /**
       * Stores the user name of the user principal.
       */
      upn: string;

      /**
       * Stores the version number of the token.
       */
      ver: string;
    }
  }

  export interface Context {
    /**
     * The Office 365 group ID for the team with which the content is associated.
     * This field is available only when the identity permission is requested in the manifest.
     */
    groupId?: string;

    /**
     * The Microsoft Teams ID for the team with which the content is associated.
     */
    teamId?: string;

    /**
     * The name for the team with which the content is associated.
     */
    teamName?: string;

    /**
     * The Microsoft Teams ID for the channel with which the content is associated.
     */
    channelId?: string;

    /**
     * The name for the channel with which the content is associated.
     */
    channelName?: string;

    /**
     * The developer-defined unique ID for the entity this content points to.
     */
    entityId: string;

    /**
     * The developer-defined unique ID for the sub-entity this content points to.
     * This field should be used to restore to a specific state within an entity, such as scrolling to or activating a specific piece of content.
     */
    subEntityId?: string;

    /**
     * The current locale that the user has configured for the app formatted as
     * languageId-countryId (for example, en-us).
     */
    locale: string;

    /**
     * @deprecated Use loginHint or userPrincipalName.
     * The UPN of the current user.
     * Because a malicious party can run your content in a browser, this value should
     * be used only as a hint as to who the user is and never as proof of identity.
     * This field is available only when the identity permission is requested in the manifest.
     */
    upn?: string;

    /**
     * The Azure AD tenant ID of the current user.
     * Because a malicious party can run your content in a browser, this value should
     * be used only as a hint as to who the user is and never as proof of identity.
     * This field is available only when the identity permission is requested in the manifest.
     */
    tid?: string;

    /**
     * The current UI theme.
     */
    theme?: string;

    /**
     * Indication whether the tab is in full-screen mode.
     */
    isFullScreen?: boolean;

    /**
     * The type of the team.
     */
    teamType?: TeamType;

    /**
     * The root ShatePoint folder associated with the team.
     */
    teamSiteUrl?: string;

    /**
     * The relative path to the SharePoint folder associated with the channel.
     */
    channelRelativeUrl?: string;

    /**
     * Unique ID for the current Teams session for use in correlating telemetry data.
     */
    sessionId?: string;

    /**
     * The user's role in the team.
     * Because a malicious party can run your content in a browser, this value should
     * be used only as a hint as to the user's role, and never as proof of her role.
     */
    userTeamRole?: UserTeamRole;

    /**
     * The Microsoft Teams ID for the chat with which the content is associated.
     */
    chatId?: string;

    /**
     * A value suitable for use as a login_hint when authenticating with Azure AD.
     * Because a malicious party can run your content in a browser, this value should
     * be used only as a hint as to who the user is and never as proof of identity.
     * This field is available only when the identity permission is requested in the manifest.
     */
    loginHint?: string;

    /**
     * The UPN of the current user. This may be an externally-authenticated UPN (e.g., guest users).
     * Because a malicious party run your content in a browser, this value should
     * be used only as a hint as to who the user is and never as proof of identity.
     * This field is available only when the identity permission is requested in the manifest.
     */
    userPrincipalName?: string;

    /**
     * The Azure AD object id of the current user.
     * Because a malicious party run your content in a browser, this value should
     * be used only as a hint as to who the user is and never as proof of identity.
     * This field is available only when the identity permission is requested in the manifest.
     */
    userObjectId?: string;

    /**
     * Indicates wheather team is archived.
     * Apps should use this as a signal to prevent any changes to content associated with archived teams.
     */
    isTeamArchived?: boolean;

    /**
     * The type of the host client. Possible values are : android, ios, web, desktop
     */
    hostClientType?: HostClientType;
  }

  export interface DeepLinkParameters {
    /**
     * The developer-defined unique ID for the sub-entity to which this deep link points in the current entity.
     * This field should be used to restore to a specific state within an entity, such as scrolling to or activating a specific piece of content.
     */
    subEntityId: string;

    /**
     * The label for the sub-entity that should be displayed when the deep link is rendered in a client.
     */
    subEntityLabel: string;

    /**
     * The fallback URL to which to navigate the user if the client cannot render the page.
     * This URL should lead directly to the sub-entity.
     */
    subEntityWebUrl?: string;
  }

  /**
   * @private
   * Hide from docs.
   * ------
   */
  export interface FilePreviewParameters {
    /**
     * The developer-defined unique ID for the file.
     */
    entityId: string;

    /**
     * The display name of the file.
     */
    title: string;

    /**
     * An optional description of the file.
     */
    description?: string;

    /**
     * The file extension; e.g. pptx, docx, etc.
     */
    type: string;

    /**
     * A url to the source of the file, used to open the content in the user's default browser
     */
    objectUrl: string;

    /**
     * Optional; an alternate self-authenticating url used to preview the file in Mobile clients and offer it for download by the user
     */
    downloadUrl?: string;

    /**
     * Optional; an alternate url optimized for previewing the file in Teams web and desktop clients
     */
    webPreviewUrl?: string;

    /**
     * Optional; an alternate url that allows editing of the file in Teams web and desktop clients
     */
    webEditUrl?: string;

    /**
     * Optional; the base url of the site where the file is hosted
     */
    baseUrl?: string;

    /**
     * Optional; indicates whether the file should be opened in edit mode
     */
    editFile?: boolean;

    /**
     * Optional; the developer-defined unique ID for the sub-entity to return to when the file stage closes.
     * This field should be used to restore to a specific state within an entity, such as scrolling to or activating a specific piece of content.
     */
    subEntityId?: string;
  }

  function ensureInitialized(...expectedFrameContexts: string[]): void {
    if (!initializeCalled) {
      throw new Error("The library has not yet been initialized");
    }

    if (
      frameContext &&
      expectedFrameContexts &&
      expectedFrameContexts.length > 0
    ) {
      let found = false;
      for (let i = 0; i < expectedFrameContexts.length; i++) {
        if (expectedFrameContexts[i] === frameContext) {
          found = true;
          break;
        }
      }

      if (!found) {
        throw new Error(
          "This call is not allowed in the '" + frameContext + "' context"
        );
      }
    }
  }

  function processMessage(evt: MessageEvent): void {
    // Process only if we received a valid message
    if (!evt || !evt.data || typeof evt.data !== "object") {
      return;
    }

    // Process only if the message is coming from a different window and a valid origin
    let messageSource = evt.source || evt.originalEvent.source;
    let messageOrigin = evt.origin || evt.originalEvent.origin;
    if (
      messageSource === currentWindow ||
      (messageOrigin !== currentWindow.location.origin &&
        !validOriginRegExp.test(messageOrigin.toLowerCase()))
    ) {
      return;
    }

    // Update our parent and child relationships based on this message
    updateRelationships(messageSource, messageOrigin);

    // Handle the message
    if (messageSource === parentWindow) {
      handleParentMessage(evt);
    } else if (messageSource === childWindow) {
      handleChildMessage(evt);
    }
  }

  function updateRelationships(
    messageSource: Window,
    messageOrigin: string
  ): void {
    // Determine whether the source of the message is our parent or child and update our
    // window and origin pointer accordingly
    if (!parentWindow || messageSource === parentWindow) {
      parentWindow = messageSource;
      parentOrigin = messageOrigin;
    } else if (!childWindow || messageSource === childWindow) {
      childWindow = messageSource;
      childOrigin = messageOrigin;
    }

    // Clean up pointers to closed parent and child windows
    if (parentWindow && parentWindow.closed) {
      parentWindow = null;
      parentOrigin = null;
    }
    if (childWindow && childWindow.closed) {
      childWindow = null;
      childOrigin = null;
    }

    // If we have any messages in our queue, send them now
    flushMessageQueue(parentWindow);
    flushMessageQueue(childWindow);
  }

  function handleParentMessage(evt: MessageEvent): void {
    if ("id" in evt.data) {
      // Call any associated callbacks
      const message = evt.data as MessageResponse;
      const callback = callbacks[message.id];
      if (callback) {
        callback.apply(null, message.args);

        // Remove the callback to ensure that the callback is called only once and to free up memory.
        delete callbacks[message.id];
      }
    } else if ("func" in evt.data) {
      // Delegate the request to the proper handler
      const message = evt.data as MessageRequest;
      const handler = handlers[message.func];
      if (handler) {
        // We don't expect any handler to respond at this point
        handler.apply(this, message.args);
      }
    }
  }

  function handleChildMessage(evt: MessageEvent): void {
    if ("id" in evt.data && "func" in evt.data) {
      // Try to delegate the request to the proper handler
      const message = evt.data as MessageRequest;
      const handler = handlers[message.func];
      if (handler) {
        let result = handler.apply(this, message.args);
        if (result) {
          sendMessageResponse(
            childWindow,
            message.id,
            Array.isArray(result) ? result : [result]
          );
        }
      } else {
        // Proxy to parent
        let messageId = sendMessageRequest(
          parentWindow,
          message.func,
          message.args
        );

        // tslint:disable-next-line:no-any
        callbacks[messageId] = (...args: any[]) => {
          if (childWindow) {
            sendMessageResponse(childWindow, message.id, args);
          }
        };
      }
    }
  }

  function getTargetMessageQueue(targetWindow: Window): MessageRequest[] {
    return targetWindow === parentWindow
      ? parentMessageQueue
      : targetWindow === childWindow
        ? childMessageQueue
        : [];
  }

  function getTargetOrigin(targetWindow: Window): string {
    return targetWindow === parentWindow
      ? parentOrigin
      : targetWindow === childWindow
        ? childOrigin
        : null;
  }

  function flushMessageQueue(targetWindow: Window): void {
    let targetOrigin = getTargetOrigin(targetWindow);
    let targetMessageQueue = getTargetMessageQueue(targetWindow);
    while (targetWindow && targetOrigin && targetMessageQueue.length > 0) {
      targetWindow.postMessage(targetMessageQueue.shift(), targetOrigin);
    }
  }

  function waitForMessageQueue(
    targetWindow: Window,
    callback: () => void
  ): void {
    let messageQueueMonitor = currentWindow.setInterval(() => {
      if (getTargetMessageQueue(targetWindow).length === 0) {
        clearInterval(messageQueueMonitor);
        callback();
      }
    }, 100);
  }

  function sendMessageRequest(
    targetWindow: Window,
    actionName: string,
    // tslint:disable-next-line: no-any
    args?: any[]
  ): number {
    let request = createMessageRequest(actionName, args);
    if (isFramelessWindow) {
      if (currentWindow && currentWindow.nativeInterface) {
        currentWindow.nativeInterface.framelessPostMessage(
          JSON.stringify(request)
        );
      }
    } else {
      let targetOrigin = getTargetOrigin(targetWindow);

      // If the target window isn't closed and we already know its origin, send the message right away; otherwise,
      // queue the message and send it after the origin is established
      if (targetWindow && targetOrigin) {
        targetWindow.postMessage(request, targetOrigin);
      } else {
        getTargetMessageQueue(targetWindow).push(request);
      }
    }
    return request.id;
  }

  function sendMessageResponse(
    targetWindow: Window,
    id: number,
    // tslint:disable-next-line:no-any
    args?: any[]
  ): void {
    let response = createMessageResponse(id, args);
    let targetOrigin = getTargetOrigin(targetWindow);
    if (targetWindow && targetOrigin) {
      targetWindow.postMessage(response, targetOrigin);
    }
  }

  // tslint:disable-next-line:no-any
  function createMessageRequest(func: string, args: any[]): MessageRequest {
    return {
      id: nextMessageId++,
      func: func,
      args: args || []
    };
  }

  // tslint:disable-next-line:no-any
  function createMessageResponse(id: number, args: any[]): MessageResponse {
    return {
      id: id,
      args: args || []
    };
  }

  export interface TaskInfo {
    /**
     * The url to be rendered in the webview/iframe.
     */
    url?: string;

    /**
     * JSON defining an adaptive card.
     */
    card?: string;

    /**
     * The requested height of the webview/iframe.
     */
    height?: TaskModuleDimension | Number;

    /**
     * The requested width of the webview/iframe.
     */
    width?: TaskModuleDimension | Number;

    /**
     * Title of the task module.
     */
    title?: string;

    /**
     * If client doesnt support the URL, the URL that needs to be opened in the browser.
     */
    fallbackUrl?: string;
  }

  /**
   * Namespace to interact with the task module-specific part of the SDK.
   * This object is usable only on the content frame.
   */
  export namespace tasks {
    /**
     * Allows an app to open the task module.
     * @param taskInfo An object containing the parameters of the task module
     * @param completionHandler Handler to call when the task module is completed
     */
    export function startTask(
      taskInfo: TaskInfo,
      completionHandler?: (err: string, result: string) => void
    ): void {
      // Ensure that the tab content is initialized
      ensureInitialized(frameContexts.content);

      let messageId = sendMessageRequest(parentWindow, "tasks.startTask", [
        taskInfo
      ]);
      callbacks[messageId] = completionHandler;
    }

    /**
     * Complete the task module.
     * @param result Contains the result to be sent to the bot or the app. Typically a JSON object or a serialized version of it
     * @param appIds Helps to validate that the call originates from the same appId as the one that invoked the task module
     */
    export function completeTask(
      result?: string | object,
      appIds?: string[]
    ): void {
      // Ensure that the tab content is initialized
      ensureInitialized(frameContexts.content);

      sendMessageRequest(parentWindow, "tasks.completeTask", [result, appIds]);
    }
  }
}<|MERGE_RESOLUTION|>--- conflicted
+++ resolved
@@ -404,67 +404,65 @@
   }
 
   /**
-<<<<<<< HEAD
+   * Query parameters used when fetching team information
+   */
+  export interface TeamInstanceParameters {
+    /**
+     * Flag allowing to select favorite teams only
+     */
+    favoriteTeamsOnly?: boolean;
+  }
+
+  /**
+   * Information on userJoined Teams
+   */
+  export interface UserJoinedTeamsInformation {
+    /**
+     * List of team information
+     */
+    userJoinedTeams: TeamInformation[];
+  }
+
+  /**
+   * Represends Team Information
+   */
+  export interface TeamInformation {
+    /**
+     * Id of the team
+     */
+    teamId: string;
+
+    /**
+     * Team display name
+     */
+    teamName: string;
+
+    /**
+     * Team description
+     */
+    teamDescription?: string;
+
+    /**
+     * Thumbnail Uri
+     */
+    thumbnailUri?: string;
+
+    /**
+     * The Office 365 group ID for the team with which the content is associated.
+     * This field is available only when the identity permission is requested in the manifest.
+     */
+    groupId?: string;
+
+    /**
+     * Role of current user in the team
+     */
+    userTeamRole?: UserTeamRole;
+  }
+
+  /**
    * @private
    * Internal use only
-   */    
-=======
-   * Query parameters used when fetching team information
-   */
-  export interface TeamInstanceParameters {
-    /**
-     * Flag allowing to select favorite teams only
-     */
-    favoriteTeamsOnly?: boolean;
-  }
-
-  /**
-   * Information on userJoined Teams
-   */
-  export interface UserJoinedTeamsInformation {
-    /**
-     * List of team information
-     */
-    userJoinedTeams: TeamInformation[];
-  }
-
-  /**
-   * Represends Team Information
-   */
-  export interface TeamInformation {
-    /**
-     * Id of the team
-     */
-    teamId: string;
-
-    /**
-     * Team display name
-     */
-    teamName: string;
-
-    /**
-     * Team description
-     */
-    teamDescription?: string;
-
-    /**
-     * Thumbnail Uri
-     */
-    thumbnailUri?: string;
-
-    /**
-     * The Office 365 group ID for the team with which the content is associated.
-     * This field is available only when the identity permission is requested in the manifest.
-     */
-    groupId?: string;
-
-    /**
-     * Role of current user in the team
-     */
-    userTeamRole?: UserTeamRole;
-  }
-
->>>>>>> 99b753c7
+   */ 
   export const enum TaskModuleDimension {
     Large = "large",
     Medium = "medium",
