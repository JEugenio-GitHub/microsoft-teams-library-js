declare interface String {
  startsWith(search: string, pos?: number): boolean;
}

if (!(String.prototype as any).startsWith) {
  (String.prototype as any).startsWith = function(
    search: string,
    pos?: number
  ): boolean {
    return this.substr(!pos || pos < 0 ? 0 : +pos, search.length) === search;
  };
}

/**
 * @private
 * Hide from docs
 * Shim in definitions used for browser-compat
 */
interface MessageEvent {
  origin?: any;
  source?: any;
  data?: any;
  // Needed for Chrome1964
  originalEvent: MessageEvent;
}

/**
 * @private
 * Hide from docs
 */
interface TeamsNativeClient {
  framelessPostMessage(msg: String): void;
}

/**
 * @private
 * Hide from docs
 */
interface Window {
  nativeInterface: TeamsNativeClient;
  onNativeMessage(evt: MessageEvent): void;
}

/**
 * This is the root namespace for the JavaScript SDK.
 */
export namespace microsoftTeams {
  "use strict";

  const version = "1.3.6";

  const validOrigins = [
    "https://teams.microsoft.com",
    "https://teams.microsoft.us",
    "https://int.teams.microsoft.com",
    "https://devspaces.skype.com",
    "https://ssauth.skype.com",
    "http://dev.local", // local development
    "https://msft.spoppe.com",
    "https://*.sharepoint.com",
    "https://*.sharepoint-df.com",
    "https://*.sharepointonline.com",
    "https://outlook.office.com",
    "https://outlook-sdf.office.com"
  ];

  // This will return a reg expression a given url
  function generateRegExpFromUrl(url: string): string {
    let urlRegExpPart = "^";
    let urlParts = url.split(".");
    for (let j = 0; j < urlParts.length; j++) {
      urlRegExpPart +=
        (j > 0 ? "[.]" : "") + urlParts[j].replace("*", "[^/^.]+");
    }
    urlRegExpPart += "$";
    return urlRegExpPart;
  }

  // This will return a reg expression for list of url
  function generateRegExpFromUrls(urls: string[]): RegExp {
    let urlRegExp = "";
    for (let i = 0; i < urls.length; i++) {
      urlRegExp += (i === 0 ? "" : "|") + generateRegExpFromUrl(urls[i]);
    }
    return new RegExp(urlRegExp);
  }

  const validOriginRegExp = generateRegExpFromUrls(validOrigins);

  const handlers: { [func: string]: Function } = {};

  // Ensure these declarations stay in sync with the framework.
  const frameContexts = {
    settings: "settings",
    content: "content",
    authentication: "authentication",
    remove: "remove",
    task: "task"
  };

  export const enum HostClientType {
    desktop = "desktop",
    web = "web",
    android = "android",
    ios = "ios"
  }

  interface MessageRequest {
    id: number;
    func: string;
    args?: any[]; // tslint:disable-line:no-any The args here are a passthrough to postMessage where we do allow any[]
  }

  interface MessageResponse {
    id: number;
    args?: any[]; // tslint:disable-line:no-any The args here are a passthrough from OnMessage where we do receive any[]
  }

  /**
   * Namespace to interact with the menu-specific part of the SDK.
   * This object is used to show View Configuration, Action Menu and Navigation Bar Menu.
   *
   * @private
   * Hide from docs until feature is complete
   */
  export namespace menus {
    /**
     * Represents information about item in View Configuration.
     */
    export interface ViewConfiguration {
      /**
       * Unique identifier of view.
       */
      id: string;

      /**
       * Display title of the view.
       */
      title: string;

      /**
       * Additional information for accessibility.
       */
      contentDescription?: string;
    }

    /**
     * Represents information about menu item for Action Menu and Navigation Bar Menu.
     */
    export class MenuItem {
      /**
       * Unique identifier for the menu item.
       */
      public id: string;

      /**
       * Display title of the menu item.
       */
      public title: string;

      /**
       * Display icon of the menu item. The icon value must be a string having SVG icon content.
       */
      public icon?: string;

      /**
       * Selected state display icon of the menu item. The icon value must be a string having SVG icon content.
       */
      public iconSelected?: string;

      /**
       * Additional information for accessibility.
       */
      public contentDescription?: string;

      /**
       * State of the menu item
       */
      public enabled: boolean = true;

      /**
       * Interface to show list of items on selection of menu item.
       */
      public viewData: ViewData;
    }

    /**
     * Represents information about view to show on Navigation Bar Menu item selection
     */
    export interface ViewData {
      /**
       * Display header title of the item list.
       */
      listTitle?: string;

      /**
       * Type of the menu item.
       */
      listType: MenuListType;

      /**
       * Array of MenuItem. Icon value will be required for all items in the list.
       */
      listItems: MenuItem[];
    }

    /**
     * Represents information about type of list to display in Navigation Bar Menu.
     */
    export enum MenuListType {
      dropDown = "dropDown",
      popOver = "popOver"
    }

    let navBarMenuItemPressHandler: (id: string) => boolean;
    handlers["navBarMenuItemPress"] = handleNavBarMenuItemPress;

    let actionMenuItemPressHandler: (id: string) => boolean;
    handlers["actionMenuItemPress"] = handleActionMenuItemPress;

    let viewConfigItemPressHandler: (id: string) => boolean;
    handlers["setModuleView"] = handleViewConfigItemPress;

    /**
     * Registers list of view configurations and it's handler.
     * Handler is responsible for listening selection of View Configuration.
     * @param viewConfig List of view configurations. Minimum 1 value is required.
     * @param handler The handler to invoke when the user selects view configuration.
     */
    export function setUpViews(
      viewConfig: ViewConfiguration[],
      handler: (id: string) => boolean
    ): void {
      ensureInitialized();
      viewConfigItemPressHandler = handler;
      sendMessageRequest(parentWindow, "setUpViews", [viewConfig]);
    }

    function handleViewConfigItemPress(id: string): void {
      if (!viewConfigItemPressHandler || !viewConfigItemPressHandler(id)) {
        ensureInitialized();
        sendMessageRequest(parentWindow, "viewConfigItemPress", [id]);
      }
    }

    /**
     * Used to set menu items on the Navigation Bar. If icon is available, icon will be shown, otherwise title will be shown.
     * @param items List of MenuItems for Navigation Bar Menu.
     * @param handler The handler to invoke when the user selects menu item.
     */
    export function setNavBarMenu(
      items: MenuItem[],
      handler: (id: string) => boolean
    ): void {
      ensureInitialized();

      navBarMenuItemPressHandler = handler;
      sendMessageRequest(parentWindow, "setNavBarMenu", [items]);
    }

    function handleNavBarMenuItemPress(id: string): void {
      if (!navBarMenuItemPressHandler || !navBarMenuItemPressHandler(id)) {
        ensureInitialized();
        sendMessageRequest(parentWindow, "handleNavBarMenuItemPress", [id]);
      }
    }

    export interface ActionMenuParameters {
      /**
       * Display title for Action Menu
       */
      title: string;

      /**
       * List of MenuItems for Action Menu
       */
      items: MenuItem[];
    }

    /**
     * Used to show Action Menu.
     * @param params Parameters for Menu Parameters
     * @param handler The handler to invoke when the user selects menu item.
     */
    export function showActionMenu(
      params: ActionMenuParameters,
      handler: (id: string) => boolean
    ): void {
      ensureInitialized();

      actionMenuItemPressHandler = handler;
      sendMessageRequest(parentWindow, "showActionMenu", [params]);
    }

    function handleActionMenuItemPress(id: string): void {
      if (!actionMenuItemPressHandler || !actionMenuItemPressHandler(id)) {
        ensureInitialized();
        sendMessageRequest(parentWindow, "handleActionMenuItemPress", [id]);
      }
    }
  }

  /**
   * Represents information about tabs for an app
   */
  export interface TabInformation {
    teamTabs: TabInstance[];
  }

  /**
   * Represents information about a tab instance
   */
  export interface TabInstance {
    /**
     * The name of the tab
     */
    tabName: string;

    /**
     * Internal: do not use
     * @protected
     */
    internalTabInstanceId?: string;

    /**
     * Last viewed time of this tab. null means unknown
     */
    lastViewUnixEpochTime?: string;

    /**
     * The developer-defined unique ID for the entity this content points to.
     */
    entityId?: string;

    /**
     * The Microsoft Teams ID for the channel with which the content is associated.
     */
    channelId?: string;

    /**
     * The name for the channel with which the content is associated.
     */
    channelName?: string;

    /**
     * Is this tab in a favorite channel?
     */
    channelIsFavorite?: boolean;

    /**
     * The Microsoft Teams ID for the team with which the content is associated.
     */
    teamId?: string;

    /**
     * The name for the team with which the content is associated.
     */
    teamName?: string;

    /**
     * Is this tab in a favorite team?
     */
    teamIsFavorite?: boolean;

    /**
     * The Office 365 group ID for the team with which the content is associated.
     * This field is available only when the identity permission is requested in the manifest.
     */
    groupId?: string;

    /**
     * Content URL of this tab
     */
    url?: string;

    /**
     * Website URL of this tab
     */
    websiteUrl?: string;
  }

  /**
   * Indicates the team type, currently used to distinguish between different team
   * types in Office 365 for Education (team types 1, 2, 3, and 4).
   */
  export const enum TeamType {
    Standard = 0,
    Edu = 1,
    Class = 2,
    Plc = 3,
    Staff = 4
  }

  /**
   * Indicates the various types of roles of a user in a team.
   */
  export const enum UserTeamRole {
    Admin = 0,
    User = 1,
    Guest = 2
  }

  /**
   * Indicates information about the tab instance for filtering purposes.
   */
  export interface TabInstanceParameters {
    /**
     * Flag allowing to select favorite channels only
     */
    favoriteChannelsOnly?: boolean;

    /**
     * Flag allowing to select favorite teams only
     */
    favoriteTeamsOnly?: boolean;
  }

  /**
   * @private
   * Hide from docs
   * --------
   * Query parameters used when fetching team information
   */
  export interface TeamInstanceParameters {
    /**
     * Flag allowing to select favorite teams only
     */
    favoriteTeamsOnly?: boolean;
  }

  /**
   * @private
   * Hide from docs
   * --------
   * Information on userJoined Teams
   */
  export interface UserJoinedTeamsInformation {
    /**
     * List of team information
     */
    userJoinedTeams: TeamInformation[];
  }

  /**
   * Represends Team Information
   */
  export interface TeamInformation {
    /**
     * Id of the team
     */
    teamId: string;

    /**
     * Team display name
     */
    teamName: string;

    /**
     * Team description
     */
    teamDescription?: string;

    /**
     * Thumbnail Uri
     */
    thumbnailUri?: string;

    /**
     * The Office 365 group ID for the team with which the content is associated.
     * This field is available only when the identity permission is requested in the manifest.
     */
    groupId?: string;

    /**
     * Role of current user in the team
     */
    userTeamRole?: UserTeamRole;
  }

  export const enum TaskModuleDimension {
    Large = "large",
    Medium = "medium",
    Small = "small"
  }

  // This indicates whether initialize was called (started).
  // It does not indicate whether initialization is complete. That can be inferred by whether parentOrigin is set.
  let initializeCalled = false;

  let isFramelessWindow = false;
  let currentWindow: any | any;
  let parentWindow: Window | any;
  let parentOrigin: string;
  let parentMessageQueue: MessageRequest[] = [];
  let childWindow: Window | any;
  let childOrigin: string;
  let childMessageQueue: MessageRequest[] = [];
  let nextMessageId = 0;
  let callbacks: { [id: number]: Function } = {};
  let frameContext: string;
  let hostClientType: string;
  let printCapabilityEnabled: boolean = false;

  let themeChangeHandler: (theme: string) => void;
  handlers["themeChange"] = handleThemeChange;

  let fullScreenChangeHandler: (isFullScreen: boolean) => void;
  handlers["fullScreenChange"] = handleFullScreenChange;

  let backButtonPressHandler: () => boolean;
  handlers["backButtonPress"] = handleBackButtonPress;

  /**
   * Initializes the library. This must be called before any other SDK calls
   * but after the frame is loaded successfully.
   */
  export function initialize(hostWindow: any = window): void {
    if (initializeCalled) {
      // Independent components might not know whether the SDK is initialized so might call it to be safe.
      // Just no-op if that happens to make it easier to use.
      return;
    }

    initializeCalled = true;

    // Undocumented field used to mock the window for unit tests
    currentWindow = hostWindow;

    // Listen for messages post to our window
    let messageListener = (evt: MessageEvent) => processMessage(evt);

    // If we are in an iframe, our parent window is the one hosting us (i.e., window.parent); otherwise,
    // it's the window that opened us (i.e., window.opener)
    parentWindow =
      currentWindow.parent !== currentWindow.self
        ? currentWindow.parent
        : currentWindow.opener;

    if (!parentWindow) {
      isFramelessWindow = true;
      (window as any).onNativeMessage = handleParentMessage;
    } else {
      // For iFrame scenario, add listener to listen 'message'
      currentWindow.addEventListener("message", messageListener, false);
    }

    try {
      // Send the initialized message to any origin, because at this point we most likely don't know the origin
      // of the parent window, and this message contains no data that could pose a security risk.
      parentOrigin = "*";
      let messageId = sendMessageRequest(parentWindow, "initialize", [version]);
      callbacks[messageId] = (context: string, clientType: string) => {
        frameContext = context;
        hostClientType = clientType;
      };
    } finally {
      parentOrigin = null;
    }

    // Undocumented function used to clear state between unit tests
    this._uninitialize = () => {
      if (frameContext) {
        registerOnThemeChangeHandler(null);
        registerFullScreenHandler(null);
        registerBackButtonHandler(null);
      }

      if (frameContext === frameContexts.settings) {
        settings.registerOnSaveHandler(null);
      }

      if (frameContext === frameContexts.remove) {
        settings.registerOnRemoveHandler(null);
      }

      if (!isFramelessWindow) {
        currentWindow.removeEventListener("message", messageListener, false);
      }

      initializeCalled = false;
      parentWindow = null;
      parentOrigin = null;
      parentMessageQueue = [];
      childWindow = null;
      childOrigin = null;
      childMessageQueue = [];
      nextMessageId = 0;
      callbacks = {};
      frameContext = null;
      hostClientType = null;
      isFramelessWindow = false;
    };
  }

  /**
<<<<<<< HEAD
   * Initializes the library. This must be called before any other SDK calls
   * but after the frame is loaded successfully.
   */
  export function _uninitialize(): void {}
=======
   * Enable print capability to support printing page using Ctrl+P and cmd+P
   */
  export function enablePrintCapability(): void {
    if (!printCapabilityEnabled) {
      printCapabilityEnabled = true;
      ensureInitialized();
      // adding ctrl+P and cmd+P handler
      document.addEventListener("keydown", (event: KeyboardEvent) => {
        if ((event.ctrlKey || event.metaKey) && event.keyCode === 80) {
          microsoftTeams.print();
          event.cancelBubble = true;
          event.preventDefault();
          event.stopImmediatePropagation();
        }
      });
    }
  }

  /**
   * default print handler
   */
  export function print(): void {
    window.print();
  }
>>>>>>> 975d94f7

  /**
   * Retrieves the current context the frame is running in.
   * @param callback The callback to invoke when the {@link Context} object is retrieved.
   */
  export function getContext(callback: (context: Context) => void): void {
    ensureInitialized();

    let messageId = sendMessageRequest(parentWindow, "getContext");
    callbacks[messageId] = callback;
  }

  /**
   * Registers a handler for theme changes.
   * Only one handler can be registered at a time. A subsequent registration replaces an existing registration.
   * @param handler The handler to invoke when the user changes their theme.
   */
  export function registerOnThemeChangeHandler(
    handler: (theme: string) => void
  ): void {
    ensureInitialized();

    themeChangeHandler = handler;
  }

  function handleThemeChange(theme: string): void {
    if (themeChangeHandler) {
      themeChangeHandler(theme);
    }

    if (childWindow) {
      sendMessageRequest(childWindow, "themeChange", [theme]);
    }
  }

  /**
   * Registers a handler for changes from or to full-screen view for a tab.
   * Only one handler can be registered at a time. A subsequent registration replaces an existing registration.
   * @param handler The handler to invoke when the user toggles full-screen view for a tab.
   */
  export function registerFullScreenHandler(
    handler: (isFullScreen: boolean) => void
  ): void {
    ensureInitialized();

    fullScreenChangeHandler = handler;
  }

  function handleFullScreenChange(isFullScreen: boolean): void {
    if (fullScreenChangeHandler) {
      fullScreenChangeHandler(isFullScreen);
    }
  }

  /**
   * Registers a handler for user presses of the Team client's back button. Experiences that maintain an internal
   * navigation stack should use this handler to navigate the user back within their frame. If an app finds
   * that after running its back button handler it cannot handle the event it should call the navigateBack
   * method to ask the Teams client to handle it instead.
   * @param handler The handler to invoke when the user presses their Team client's back button.
   */
  export function registerBackButtonHandler(handler: () => boolean): void {
    ensureInitialized();

    backButtonPressHandler = handler;
  }

  function handleBackButtonPress(): void {
    if (!backButtonPressHandler || !backButtonPressHandler()) {
      navigateBack();
    }
  }

  /**
   * Navigates back in the Teams client. See registerBackButtonHandler for more information on when
   * it's appropriate to use this method.
   */
  export function navigateBack(): void {
    ensureInitialized();

    let messageId = sendMessageRequest(parentWindow, "navigateBack", []);
    callbacks[messageId] = (success: boolean) => {
      if (!success) {
        throw new Error(
          "Back navigation is not supported in the current client or context."
        );
      }
    };
  }

  /**
   * Navigates the frame to a new cross-domain URL. The domain of this URL must match at least one of the
   * valid domains specified in the validDomains block of the manifest; otherwise, an exception will be
   * thrown. This function needs to be used only when navigating the frame to a URL in a different domain
   * than the current one in a way that keeps the app informed of the change and allows the SDK to
   * continue working.
   * @param url The URL to navigate the frame to.
   */
  export function navigateCrossDomain(url: string): void {
    ensureInitialized(
      frameContexts.content,
      frameContexts.settings,
      frameContexts.remove,
      frameContexts.task
    );

    let messageId = sendMessageRequest(parentWindow, "navigateCrossDomain", [
      url
    ]);
    callbacks[messageId] = (success: boolean) => {
      if (!success) {
        throw new Error(
          "Cross-origin navigation is only supported for URLs matching the pattern registered in the manifest."
        );
      }
    };
  }

  /**
   * Allows an app to retrieve for this user tabs that are owned by this app.
   * If no TabInstanceParameters are passed, the app defaults to favorite teams and favorite channels.
   * @param callback The callback to invoke when the {@link TabInstanceParameters} object is retrieved.
   * @param tabInstanceParameters OPTIONAL Flags that specify whether to scope call to favorite teams or channels.
   */
  export function getTabInstances(
    callback: (tabInfo: TabInformation) => void,
    tabInstanceParameters?: TabInstanceParameters
  ): void {
    ensureInitialized();

    let messageId = sendMessageRequest(parentWindow, "getTabInstances", [
      tabInstanceParameters
    ]);
    callbacks[messageId] = callback;
  }

  /**
   * @private
   * Hide from docs
   * ------
   * Allows an app to retrieve information of all user joined teams
   * @param callback The callback to invoke when the {@link TeamInstanceParameters} object is retrieved.
   * @param teamInstanceParameters OPTIONAL Flags that specify whether to scope call to favorite teams
   */
  export function getUserJoinedTeams(
    callback: (userJoinedTeamsInformation: UserJoinedTeamsInformation) => void,
    teamInstanceParameters?: TeamInstanceParameters
  ): void {
    ensureInitialized();

    const messageId = sendMessageRequest(parentWindow, "getUserJoinedTeams", [
      teamInstanceParameters
    ]);
    callbacks[messageId] = callback;
  }

  /**
   * Allows an app to retrieve the most recently used tabs for this user.
   * @param callback The callback to invoke when the {@link TabInformation} object is retrieved.
   * @param tabInstanceParameters OPTIONAL Ignored, kept for future use
   */
  export function getMruTabInstances(
    callback: (tabInfo: TabInformation) => void,
    tabInstanceParameters?: TabInstanceParameters
  ): void {
    ensureInitialized();

    let messageId = sendMessageRequest(parentWindow, "getMruTabInstances", [
      tabInstanceParameters
    ]);
    callbacks[messageId] = callback;
  }

  /**
   * Shares a deep link that a user can use to navigate back to a specific state in this page.
   * @param deepLinkParameters ID and label for the link and fallback URL.
   */
  export function shareDeepLink(deepLinkParameters: DeepLinkParameters): void {
    ensureInitialized(frameContexts.content);

    sendMessageRequest(parentWindow, "shareDeepLink", [
      deepLinkParameters.subEntityId,
      deepLinkParameters.subEntityLabel,
      deepLinkParameters.subEntityWebUrl
    ]);
  }

  /**
   * @private
   * Hide from docs.
   * ------
   * Opens a client-friendly preview of the specified file.
   * @param file The file to preview.
   */
  export function openFilePreview(
    filePreviewParameters: FilePreviewParameters
  ): void {
    ensureInitialized(frameContexts.content);

    const params = [
      filePreviewParameters.entityId,
      filePreviewParameters.title,
      filePreviewParameters.description,
      filePreviewParameters.type,
      filePreviewParameters.objectUrl,
      filePreviewParameters.downloadUrl,
      filePreviewParameters.webPreviewUrl,
      filePreviewParameters.webEditUrl,
      filePreviewParameters.baseUrl,
      filePreviewParameters.editFile,
      filePreviewParameters.subEntityId
    ];

    sendMessageRequest(parentWindow, "openFilePreview", params);
  }

  /**
   * @private
   * Hide from docs.
   * ------
   * Upload a custom App manifest directly to both team and personal scopes.
   * This method works just for the first party Apps.
   */
  export function uploadCustomApp(manifestBlob: Blob): void {
    ensureInitialized();

    const messageId = sendMessageRequest(parentWindow, "uploadCustomApp", [
      manifestBlob
    ]);
    callbacks[messageId] = (success: boolean, result: string) => {
      if (!success) {
        throw new Error(result);
      }
    };
  }

  /**
   * Navigates the Microsoft Teams app to the specified tab instance.
   * @param tabInstance The tab instance to navigate to.
   */
  export function navigateToTab(tabInstance: TabInstance): void {
    ensureInitialized();

    let messageId = sendMessageRequest(parentWindow, "navigateToTab", [
      tabInstance
    ]);
    callbacks[messageId] = (success: boolean) => {
      if (!success) {
        throw new Error(
          "Invalid internalTabInstanceId and/or channelId were/was provided"
        );
      }
    };
  }

  /**
   * Namespace to interact with the settings-specific part of the SDK.
   * This object is usable only on the settings frame.
   */
  export namespace settings {
    let saveHandler: (evt: SaveEvent) => void;
    let removeHandler: (evt: RemoveEvent) => void;
    handlers["settings.save"] = handleSave;
    handlers["settings.remove"] = handleRemove;

    /**
     * Sets the validity state for the settings.
     * The initial value is false, so the user cannot save the settings until this is called with true.
     * @param validityState Indicates whether the save or remove button is enabled for the user.
     */
    export function setValidityState(validityState: boolean): void {
      ensureInitialized(frameContexts.settings, frameContexts.remove);

      sendMessageRequest(parentWindow, "settings.setValidityState", [
        validityState
      ]);
    }

    /**
     * Gets the settings for the current instance.
     * @param callback The callback to invoke when the {@link Settings} object is retrieved.
     */
    export function getSettings(
      callback: (instanceSettings: Settings) => void
    ): void {
      ensureInitialized(frameContexts.settings, frameContexts.remove);

      let messageId = sendMessageRequest(parentWindow, "settings.getSettings");
      callbacks[messageId] = callback;
    }

    /**
     * Sets the settings for the current instance.
     * This is an asynchronous operation; calls to getSettings are not guaranteed to reflect the changed state.
     * @param settings The desired settings for this instance.
     */
    export function setSettings(instanceSettings: Settings): void {
      ensureInitialized(frameContexts.settings);

      sendMessageRequest(parentWindow, "settings.setSettings", [
        instanceSettings
      ]);
    }

    /**
     * Registers a handler for when the user attempts to save the settings. This handler should be used
     * to create or update the underlying resource powering the content.
     * The object passed to the handler must be used to notify whether to proceed with the save.
     * Only one handler can be registered at a time. A subsequent registration replaces an existing registration.
     * @param handler The handler to invoke when the user selects the save button.
     */
    export function registerOnSaveHandler(
      handler: (evt: SaveEvent) => void
    ): void {
      ensureInitialized(frameContexts.settings);

      saveHandler = handler;
    }

    /**
     * Registers a handler for user attempts to remove content. This handler should be used
     * to remove the underlying resource powering the content.
     * The object passed to the handler must be used to indicate whether to proceed with the removal.
     * Only one handler may be registered at a time. Subsequent registrations will override the first.
     * @param handler The handler to invoke when the user selects the remove button.
     */
    export function registerOnRemoveHandler(
      handler: (evt: RemoveEvent) => void
    ): void {
      ensureInitialized(frameContexts.remove);

      removeHandler = handler;
    }

    function handleSave(result?: SaveParameters): void {
      let saveEvent = new SaveEventImpl(result);
      if (saveHandler) {
        saveHandler(saveEvent);
      } else {
        // If no handler is registered, we assume success.
        saveEvent.notifySuccess();
      }
    }

    export interface Settings {
      /**
       * A suggested display name for the new content.
       * In the settings for an existing instance being updated, this call has no effect.
       */
      suggestedDisplayName?: string;

      /**
       * Sets the URL to use for the content of this instance.
       */
      contentUrl: string;

      /**
       * Sets the URL for the removal configuration experience.
       */
      removeUrl?: string;

      /**
       * Sets the URL to use for the external link to view the underlying resource in a browser.
       */
      websiteUrl?: string;

      /**
       * The developer-defined unique ID for the entity to which this content points.
       */
      entityId: string;
    }

    export interface SaveEvent {
      /**
       * Object containing properties passed as arguments to the settings.save event.
       */
      result: SaveParameters;

      /**
       * Indicates that the underlying resource has been created and the settings can be saved.
       */
      notifySuccess(): void;

      /**
       * Indicates that creation of the underlying resource failed and that the settings cannot be saved.
       * @param reason Specifies a reason for the failure. If provided, this string is displayed to the user; otherwise a generic error is displayed.
       */
      notifyFailure(reason?: string): void;
    }

    export interface RemoveEvent {
      /**
       * Indicates that the underlying resource has been removed and the content can be removed.
       */
      notifySuccess(): void;

      /**
       * Indicates that removal of the underlying resource failed and that the content cannot be removed.
       * @param reason Specifies a reason for the failure. If provided, this string is displayed to the user; otherwise a generic error is displayed.
       */
      notifyFailure(reason?: string): void;
    }

    export interface SaveParameters {
      /**
       * Connector's webhook Url returned as arguments to settings.save event as part of user clicking on Save
       */
      webhookUrl?: string;
    }

    /**
     * @private
     * Hide from docs, since this class is not directly used.
     */
    class SaveEventImpl implements SaveEvent {
      public notified: boolean = false;
      public result: SaveParameters;

      constructor(result?: SaveParameters) {
        this.result = result ? result : {};
      }

      public notifySuccess(): void {
        this.ensureNotNotified();

        sendMessageRequest(parentWindow, "settings.save.success");

        this.notified = true;
      }

      public notifyFailure(reason?: string): void {
        this.ensureNotNotified();

        sendMessageRequest(parentWindow, "settings.save.failure", [reason]);

        this.notified = true;
      }

      private ensureNotNotified(): void {
        if (this.notified) {
          throw new Error(
            "The SaveEvent may only notify success or failure once."
          );
        }
      }
    }

    function handleRemove(): void {
      let removeEvent = new RemoveEventImpl();
      if (removeHandler) {
        removeHandler(removeEvent);
      } else {
        // If no handler is registered, we assume success.
        removeEvent.notifySuccess();
      }
    }

    /**
     * @private
     * Hide from docs, since this class is not directly used.
     */
    class RemoveEventImpl implements RemoveEvent {
      public notified: boolean = false;

      public notifySuccess(): void {
        this.ensureNotNotified();

        sendMessageRequest(parentWindow, "settings.remove.success");

        this.notified = true;
      }

      public notifyFailure(reason?: string): void {
        this.ensureNotNotified();

        sendMessageRequest(parentWindow, "settings.remove.failure", [reason]);

        this.notified = true;
      }

      private ensureNotNotified(): void {
        if (this.notified) {
          throw new Error(
            "The removeEvent may only notify success or failure once."
          );
        }
      }
    }
  }

  /**
   * Namespace to interact with the authentication-specific part of the SDK.
   * This object is used for starting or completing authentication flows.
   */
  export namespace authentication {
    let authParams: AuthenticateParameters;
    let authWindowMonitor: number;
    handlers["authentication.authenticate.success"] = handleSuccess;
    handlers["authentication.authenticate.failure"] = handleFailure;

    /**
     * Registers the authentication handlers
     * @param authenticateParameters A set of values that configure the authentication pop-up.
     */
    export function registerAuthenticationHandlers(
      authenticateParameters: AuthenticateParameters
    ): void {
      authParams = authenticateParameters;
    }

    /**
     * Initiates an authentication request, which opens a new window with the specified settings.
     */
    export function authenticate(
      authenticateParameters?: AuthenticateParameters
    ): void {
      let authenticateParams =
        authenticateParameters !== undefined
          ? authenticateParameters
          : authParams;
      ensureInitialized(
        frameContexts.content,
        frameContexts.settings,
        frameContexts.remove,
        frameContexts.task
      );

      if (hostClientType === HostClientType.desktop) {
        // Convert any relative URLs into absolute URLs before sending them over to the parent window.
        let link = document.createElement("a");
        link.href = authenticateParams.url;

        // Ask the parent window to open an authentication window with the parameters provided by the caller.
        let messageId = sendMessageRequest(
          parentWindow,
          "authentication.authenticate",
          [link.href, authenticateParams.width, authenticateParams.height]
        );
        callbacks[messageId] = (success: boolean, response: string) => {
          if (success) {
            authenticateParams.successCallback(response);
          } else {
            authenticateParams.failureCallback(response);
          }
        };
      } else {
        // Open an authentication window with the parameters provided by the caller.
        openAuthenticationWindow(authenticateParams);
      }
    }

    /**
     * @private
     * Hide from docs.
     * ------
     * Requests an Azure AD token to be issued on behalf of the app. The token is acquired from the cache
     * if it is not expired. Otherwise a request is sent to Azure AD to obtain a new token.
     * @param authTokenRequest A set of values that configure the token request.
     */
    export function getAuthToken(authTokenRequest: AuthTokenRequest): void {
      ensureInitialized();

      let messageId = sendMessageRequest(
        parentWindow,
        "authentication.getAuthToken",
        [authTokenRequest.resources]
      );
      callbacks[messageId] = (success: boolean, result: string) => {
        if (success) {
          authTokenRequest.successCallback(result);
        } else {
          authTokenRequest.failureCallback(result);
        }
      };
    }

    /**
     * @private
     * Hide from docs.
     * ------
     * Requests the decoded Azure AD user identity on behalf of the app.
     */
    export function getUser(userRequest: UserRequest): void {
      ensureInitialized();

      let messageId = sendMessageRequest(
        parentWindow,
        "authentication.getUser"
      );
      callbacks[messageId] = (
        success: boolean,
        result: UserProfile | string
      ) => {
        if (success) {
          userRequest.successCallback(result as UserProfile);
        } else {
          userRequest.failureCallback(result as string);
        }
      };
    }

    function closeAuthenticationWindow(): void {
      // Stop monitoring the authentication window
      stopAuthenticationWindowMonitor();

      // Try to close the authentication window and clear all properties associated with it
      try {
        if (childWindow) {
          childWindow.close();
        }
      } finally {
        childWindow = null;
        childOrigin = null;
      }
    }

    function openAuthenticationWindow(
      authenticateParameters: AuthenticateParameters
    ): void {
      authParams = authenticateParameters;

      // Close the previously opened window if we have one
      closeAuthenticationWindow();

      // Start with a sensible default size
      let width = authParams.width || 600;
      let height = authParams.height || 400;

      // Ensure that the new window is always smaller than our app's window so that it never fully covers up our app
      width = Math.min(width, currentWindow.outerWidth - 400);
      height = Math.min(height, currentWindow.outerHeight - 200);

      // Convert any relative URLs into absolute URLs before sending them over to the parent window
      let link = document.createElement("a");
      link.href = authParams.url;

      // We are running in the browser, so we need to center the new window ourselves
      let left: number =
        typeof currentWindow.screenLeft !== "undefined"
          ? currentWindow.screenLeft
          : currentWindow.screenX;
      let top: number =
        typeof currentWindow.screenTop !== "undefined"
          ? currentWindow.screenTop
          : currentWindow.screenY;
      left += currentWindow.outerWidth / 2 - width / 2;
      top += currentWindow.outerHeight / 2 - height / 2;

      // Open a child window with a desired set of standard browser features
      childWindow = currentWindow.open(
        link.href,
        "_blank",
        "toolbar=no, location=yes, status=no, menubar=no, scrollbars=yes, top=" +
          top +
          ", left=" +
          left +
          ", width=" +
          width +
          ", height=" +
          height
      );
      if (childWindow) {
        // Start monitoring the authentication window so that we can detect if it gets closed before the flow completes
        startAuthenticationWindowMonitor();
      } else {
        // If we failed to open the window, fail the authentication flow
        handleFailure("FailedToOpenWindow");
      }
    }

    function stopAuthenticationWindowMonitor(): void {
      if (authWindowMonitor) {
        clearInterval(authWindowMonitor);
        authWindowMonitor = 0;
      }

      delete handlers["initialize"];
      delete handlers["navigateCrossDomain"];
    }

    function startAuthenticationWindowMonitor(): void {
      // Stop the previous window monitor if one is running
      stopAuthenticationWindowMonitor();

      // Create an interval loop that
      // - Notifies the caller of failure if it detects that the authentication window is closed
      // - Keeps pinging the authentication window while it is open to re-establish
      //   contact with any pages along the authentication flow that need to communicate
      //   with us
      authWindowMonitor = currentWindow.setInterval(() => {
        if (!childWindow || childWindow.closed) {
          handleFailure("CancelledByUser");
        } else {
          let savedChildOrigin = childOrigin;
          try {
            childOrigin = "*";
            sendMessageRequest(childWindow, "ping");
          } finally {
            childOrigin = savedChildOrigin;
          }
        }
      }, 100);

      // Set up an initialize-message handler that gives the authentication window its frame context
      handlers["initialize"] = () => {
        return [frameContexts.authentication, hostClientType];
      };

      // Set up a navigateCrossDomain message handler that blocks cross-domain re-navigation attempts
      // in the authentication window. We could at some point choose to implement this method via a call to
      // authenticationWindow.location.href = url; however, we would first need to figure out how to
      // validate the URL against the tab's list of valid domains.
      handlers["navigateCrossDomain"] = (url: string) => {
        return false;
      };
    }

    /**
     * Notifies the frame that initiated this authentication request that the request was successful.
     * This function is usable only on the authentication window.
     * This call causes the authentication window to be closed.
     * @param result Specifies a result for the authentication. If specified, the frame that initiated the authentication pop-up receives this value in its callback.
     * @param callbackUrl Specifies the url to redirect back to if the client is Win32 Outlook.
     */
    export function notifySuccess(result?: string, callbackUrl?: string): void {
      redirectIfWin32Outlook(callbackUrl, "result", result);

      ensureInitialized(frameContexts.authentication);

      sendMessageRequest(parentWindow, "authentication.authenticate.success", [
        result
      ]);

      // Wait for the message to be sent before closing the window
      waitForMessageQueue(parentWindow, () =>
        setTimeout(() => currentWindow.close(), 200)
      );
    }

    /**
     * Notifies the frame that initiated this authentication request that the request failed.
     * This function is usable only on the authentication window.
     * This call causes the authentication window to be closed.
     * @param result Specifies a result for the authentication. If specified, the frame that initiated the authentication pop-up receives this value in its callback.
     * @param callbackUrl Specifies the url to redirect back to if the client is Win32 Outlook.
     */
    export function notifyFailure(reason?: string, callbackUrl?: string): void {
      redirectIfWin32Outlook(callbackUrl, "reason", reason);

      ensureInitialized(frameContexts.authentication);

      sendMessageRequest(parentWindow, "authentication.authenticate.failure", [
        reason
      ]);

      // Wait for the message to be sent before closing the window
      waitForMessageQueue(parentWindow, () =>
        setTimeout(() => currentWindow.close(), 200)
      );
    }

    function handleSuccess(result?: string): void {
      try {
        if (authParams && authParams.successCallback) {
          authParams.successCallback(result);
        }
      } finally {
        authParams = null;
        closeAuthenticationWindow();
      }
    }

    function handleFailure(reason?: string): void {
      try {
        if (authParams && authParams.failureCallback) {
          authParams.failureCallback(reason);
        }
      } finally {
        authParams = null;
        closeAuthenticationWindow();
      }
    }

    /**
     * Validates that the callbackUrl param is a valid connector url, appends the result/reason and authSuccess/authFailure as URL fragments and redirects the window
     * @param callbackUrl - the connectors url to redirect to
     * @param key - "result" in case of success and "reason" in case of failure
     * @param value - the value of the passed result/reason parameter
     */
    function redirectIfWin32Outlook(
      callbackUrl?: string,
      key?: string,
      value?: string
    ): void {
      if (callbackUrl) {
        let link = document.createElement("a");
        link.href = decodeURIComponent(callbackUrl);
        if (
          link.host &&
          link.host !== window.location.host &&
          link.host === "outlook.office.com" &&
          link.search.indexOf("client_type=Win32_Outlook") > -1
        ) {
          if (key && key === "result") {
            if (value) {
              link.href = updateUrlParameter(link.href, "result", value);
            }
            currentWindow.location.assign(
              updateUrlParameter(link.href, "authSuccess", "")
            );
          }
          if (key && key === "reason") {
            if (value) {
              link.href = updateUrlParameter(link.href, "reason", value);
            }
            currentWindow.location.assign(
              updateUrlParameter(link.href, "authFailure", "")
            );
          }
        }
      }
    }

    /**
     * Appends either result or reason as a fragment to the 'callbackUrl'
     * @param uri - the url to modify
     * @param key - the fragment key
     * @param value - the fragment value
     */
    function updateUrlParameter(
      uri: string,
      key: string,
      value: string
    ): string {
      let i = uri.indexOf("#");
      let hash = i === -1 ? "#" : uri.substr(i);
      hash = hash + "&" + key + (value !== "" ? "=" + value : "");
      uri = i === -1 ? uri : uri.substr(0, i);
      return uri + hash;
    }

    export interface AuthenticateParameters {
      /**
       * The URL for the authentication pop-up.
       */
      url: string;

      /**
       * The preferred width for the pop-up. This value can be ignored if outside the acceptable bounds.
       */
      width?: number;

      /**
       * The preferred height for the pop-up. This value can be ignored if outside the acceptable bounds.
       */
      height?: number;

      /**
       * A function that is called if the authentication succeeds, with the result returned from the authentication pop-up.
       */
      successCallback?: (result?: string) => void;

      /**
       * A function that is called if the authentication fails, with the reason for the failure returned from the authentication pop-up.
       */
      failureCallback?: (reason?: string) => void;
    }

    /**
     * @private
     * Hide from docs.
     * ------
     */
    export interface AuthTokenRequest {
      /**
       * An array of resource URIs identifying the target resources for which the token should be requested.
       */
      resources: string[];

      /**
       * A function that is called if the token request succeeds, with the resulting token.
       */
      successCallback?: (token: string) => void;

      /**
       * A function that is called if the token request fails, with the reason for the failure.
       */
      failureCallback?: (reason: string) => void;
    }

    /**
     * @private
     * Hide from docs.
     * ------
     */
    export interface UserRequest {
      /**
       * A function that is called if the token request succeeds, with the resulting token.
       */
      successCallback?: (user: UserProfile) => void;

      /**
       * A function that is called if the token request fails, with the reason for the failure.
       */
      failureCallback?: (reason: string) => void;
    }

    /**
     * @private
     * Hide from docs.
     * ------
     */
    export interface UserProfile {
      /**
       * The intended recipient of the token. The application that receives the token must verify that the audience
       * value is correct and reject any tokens intended for a different audience.
       */
      aud: string;

      /**
       * Identifies how the subject of the token was authenticated.
       */
      amr: string[];

      /**
       * Stores the time at which the token was issued. It is often used to measure token freshness.
       */
      iat: number;

      /**
       * Identifies the security token service (STS) that constructs and returns the token. In the tokens that Azure AD
       * returns, the issuer is sts.windows.net. The GUID in the issuer claim value is the tenant ID of the Azure AD
       * directory. The tenant ID is an immutable and reliable identifier of the directory.
       */
      iss: string;

      /**
       * Provides the last name, surname, or family name of the user as defined in the Azure AD user object.
       */
      family_name: string;

      /**
       * Provides the first or "given" name of the user, as set on the Azure AD user object.
       */
      given_name: string;

      /**
       * Provides a human-readable value that identifies the subject of the token. This value is not guaranteed to
       * be unique within a tenant and is designed to be used only for display purposes.
       */
      unique_name: string;

      /**
       * Contains a unique identifier of an object in Azure AD. This value is immutable and cannot be reassigned or
       * reused. Use the object ID to identify an object in queries to Azure AD.
       */
      oid: string;

      /**
       * Identifies the principal about which the token asserts information, such as the user of an application.
       * This value is immutable and cannot be reassigned or reused, so it can be used to perform authorization
       * checks safely. Because the subject is always present in the tokens the Azure AD issues, we recommended
       * using this value in a general-purpose authorization system.
       */
      sub: string;

      /**
       * An immutable, non-reusable identifier that identifies the directory tenant that issued the token. You can
       * use this value to access tenant-specific directory resources in a multitenant application. For example,
       * you can use this value to identify the tenant in a call to the Graph API.
       */
      tid: string;

      /**
       * Defines the time interval within which a token is valid. The service that validates the token should verify
       * that the current date is within the token lifetime; otherwise it should reject the token. The service might
       * allow for up to five minutes beyond the token lifetime to account for any differences in clock time ("time
       * skew") between Azure AD and the service.
       */
      exp: number;
      nbf: number;

      /**
       * Stores the user name of the user principal.
       */
      upn: string;

      /**
       * Stores the version number of the token.
       */
      ver: string;
    }
  }

  export interface Context {
    /**
     * The Office 365 group ID for the team with which the content is associated.
     * This field is available only when the identity permission is requested in the manifest.
     */
    groupId?: string;

    /**
     * The Microsoft Teams ID for the team with which the content is associated.
     */
    teamId?: string;

    /**
     * The name for the team with which the content is associated.
     */
    teamName?: string;

    /**
     * The Microsoft Teams ID for the channel with which the content is associated.
     */
    channelId?: string;

    /**
     * The name for the channel with which the content is associated.
     */
    channelName?: string;

    /**
     * The developer-defined unique ID for the entity this content points to.
     */
    entityId: string;

    /**
     * The developer-defined unique ID for the sub-entity this content points to.
     * This field should be used to restore to a specific state within an entity, such as scrolling to or activating a specific piece of content.
     */
    subEntityId?: string;

    /**
     * The current locale that the user has configured for the app formatted as
     * languageId-countryId (for example, en-us).
     */
    locale: string;

    /**
     * @deprecated Use loginHint or userPrincipalName.
     * The UPN of the current user.
     * Because a malicious party can run your content in a browser, this value should
     * be used only as a hint as to who the user is and never as proof of identity.
     * This field is available only when the identity permission is requested in the manifest.
     */
    upn?: string;

    /**
     * The Azure AD tenant ID of the current user.
     * Because a malicious party can run your content in a browser, this value should
     * be used only as a hint as to who the user is and never as proof of identity.
     * This field is available only when the identity permission is requested in the manifest.
     */
    tid?: string;

    /**
     * The current UI theme.
     */
    theme?: string;

    /**
     * Indication whether the tab is in full-screen mode.
     */
    isFullScreen?: boolean;

    /**
     * The type of the team.
     */
    teamType?: TeamType;

    /**
     * The root ShatePoint folder associated with the team.
     */
    teamSiteUrl?: string;

    /**
     * The relative path to the SharePoint folder associated with the channel.
     */
    channelRelativeUrl?: string;

    /**
     * Unique ID for the current Teams session for use in correlating telemetry data.
     */
    sessionId?: string;

    /**
     * The user's role in the team.
     * Because a malicious party can run your content in a browser, this value should
     * be used only as a hint as to the user's role, and never as proof of her role.
     */
    userTeamRole?: UserTeamRole;

    /**
     * The Microsoft Teams ID for the chat with which the content is associated.
     */
    chatId?: string;

    /**
     * A value suitable for use as a login_hint when authenticating with Azure AD.
     * Because a malicious party can run your content in a browser, this value should
     * be used only as a hint as to who the user is and never as proof of identity.
     * This field is available only when the identity permission is requested in the manifest.
     */
    loginHint?: string;

    /**
     * The UPN of the current user. This may be an externally-authenticated UPN (e.g., guest users).
     * Because a malicious party run your content in a browser, this value should
     * be used only as a hint as to who the user is and never as proof of identity.
     * This field is available only when the identity permission is requested in the manifest.
     */
    userPrincipalName?: string;

    /**
     * The Azure AD object id of the current user.
     * Because a malicious party run your content in a browser, this value should
     * be used only as a hint as to who the user is and never as proof of identity.
     * This field is available only when the identity permission is requested in the manifest.
     */
    userObjectId?: string;

    /**
     * Indicates wheather team is archived.
     * Apps should use this as a signal to prevent any changes to content associated with archived teams.
     */
    isTeamArchived?: boolean;

    /**
     * The type of the host client. Possible values are : android, ios, web, desktop
     */
    hostClientType?: HostClientType;
  }

  export interface DeepLinkParameters {
    /**
     * The developer-defined unique ID for the sub-entity to which this deep link points in the current entity.
     * This field should be used to restore to a specific state within an entity, such as scrolling to or activating a specific piece of content.
     */
    subEntityId: string;

    /**
     * The label for the sub-entity that should be displayed when the deep link is rendered in a client.
     */
    subEntityLabel: string;

    /**
     * The fallback URL to which to navigate the user if the client cannot render the page.
     * This URL should lead directly to the sub-entity.
     */
    subEntityWebUrl?: string;
  }

  /**
   * @private
   * Hide from docs.
   * ------
   */
  export interface FilePreviewParameters {
    /**
     * The developer-defined unique ID for the file.
     */
    entityId: string;

    /**
     * The display name of the file.
     */
    title: string;

    /**
     * An optional description of the file.
     */
    description?: string;

    /**
     * The file extension; e.g. pptx, docx, etc.
     */
    type: string;

    /**
     * A url to the source of the file, used to open the content in the user's default browser
     */
    objectUrl: string;

    /**
     * Optional; an alternate self-authenticating url used to preview the file in Mobile clients and offer it for download by the user
     */
    downloadUrl?: string;

    /**
     * Optional; an alternate url optimized for previewing the file in Teams web and desktop clients
     */
    webPreviewUrl?: string;

    /**
     * Optional; an alternate url that allows editing of the file in Teams web and desktop clients
     */
    webEditUrl?: string;

    /**
     * Optional; the base url of the site where the file is hosted
     */
    baseUrl?: string;

    /**
     * Optional; indicates whether the file should be opened in edit mode
     */
    editFile?: boolean;

    /**
     * Optional; the developer-defined unique ID for the sub-entity to return to when the file stage closes.
     * This field should be used to restore to a specific state within an entity, such as scrolling to or activating a specific piece of content.
     */
    subEntityId?: string;
  }

  function ensureInitialized(...expectedFrameContexts: string[]): void {
    if (!initializeCalled) {
      throw new Error("The library has not yet been initialized");
    }

    if (
      frameContext &&
      expectedFrameContexts &&
      expectedFrameContexts.length > 0
    ) {
      let found = false;
      for (let i = 0; i < expectedFrameContexts.length; i++) {
        if (expectedFrameContexts[i] === frameContext) {
          found = true;
          break;
        }
      }

      if (!found) {
        throw new Error(
          "This call is not allowed in the '" + frameContext + "' context"
        );
      }
    }
  }

  function processMessage(evt: MessageEvent): void {
    // Process only if we received a valid message
    if (!evt || !evt.data || typeof evt.data !== "object") {
      return;
    }

    // Process only if the message is coming from a different window and a valid origin
    let messageSource = evt.source || evt.originalEvent.source;
    let messageOrigin = evt.origin || evt.originalEvent.origin;
    if (
      messageSource === currentWindow ||
      (messageOrigin !== currentWindow.location.origin &&
        !validOriginRegExp.test(messageOrigin.toLowerCase()))
    ) {
      return;
    }

    // Update our parent and child relationships based on this message
    updateRelationships(messageSource, messageOrigin);

    // Handle the message
    if (messageSource === parentWindow) {
      handleParentMessage(evt);
    } else if (messageSource === childWindow) {
      handleChildMessage(evt);
    }
  }

  function updateRelationships(
    messageSource: Window,
    messageOrigin: string
  ): void {
    // Determine whether the source of the message is our parent or child and update our
    // window and origin pointer accordingly
    if (!parentWindow || messageSource === parentWindow) {
      parentWindow = messageSource;
      parentOrigin = messageOrigin;
    } else if (!childWindow || messageSource === childWindow) {
      childWindow = messageSource;
      childOrigin = messageOrigin;
    }

    // Clean up pointers to closed parent and child windows
    if (parentWindow && parentWindow.closed) {
      parentWindow = null;
      parentOrigin = null;
    }
    if (childWindow && childWindow.closed) {
      childWindow = null;
      childOrigin = null;
    }

    // If we have any messages in our queue, send them now
    flushMessageQueue(parentWindow);
    flushMessageQueue(childWindow);
  }

  function handleParentMessage(evt: MessageEvent): void {
    if ("id" in evt.data) {
      // Call any associated callbacks
      const message = evt.data as MessageResponse;
      const callback = callbacks[message.id];
      if (callback) {
        callback.apply(null, message.args);

        // Remove the callback to ensure that the callback is called only once and to free up memory.
        delete callbacks[message.id];
      }
    } else if ("func" in evt.data) {
      // Delegate the request to the proper handler
      const message = evt.data as MessageRequest;
      const handler = handlers[message.func];
      if (handler) {
        // We don't expect any handler to respond at this point
        handler.apply(this, message.args);
      }
    }
  }

  function handleChildMessage(evt: MessageEvent): void {
    if ("id" in evt.data && "func" in evt.data) {
      // Try to delegate the request to the proper handler
      const message = evt.data as MessageRequest;
      const handler = handlers[message.func];
      if (handler) {
        let result = handler.apply(this, message.args);
        if (result) {
          sendMessageResponse(
            childWindow,
            message.id,
            Array.isArray(result) ? result : [result]
          );
        }
      } else {
        // Proxy to parent
        let messageId = sendMessageRequest(
          parentWindow,
          message.func,
          message.args
        );

        // tslint:disable-next-line:no-any
        callbacks[messageId] = (...args: any[]) => {
          if (childWindow) {
            sendMessageResponse(childWindow, message.id, args);
          }
        };
      }
    }
  }

  function getTargetMessageQueue(targetWindow: Window): MessageRequest[] {
    return targetWindow === parentWindow
      ? parentMessageQueue
      : targetWindow === childWindow
        ? childMessageQueue
        : [];
  }

  function getTargetOrigin(targetWindow: Window): string {
    return targetWindow === parentWindow
      ? parentOrigin
      : targetWindow === childWindow
        ? childOrigin
        : null;
  }

  function flushMessageQueue(targetWindow: Window | any): void {
    let targetOrigin = getTargetOrigin(targetWindow);
    let targetMessageQueue = getTargetMessageQueue(targetWindow);
    while (targetWindow && targetOrigin && targetMessageQueue.length > 0) {
      targetWindow.postMessage(targetMessageQueue.shift(), targetOrigin);
    }
  }

  function waitForMessageQueue(
    targetWindow: Window,
    callback: () => void
  ): void {
    let messageQueueMonitor = currentWindow.setInterval(() => {
      if (getTargetMessageQueue(targetWindow).length === 0) {
        clearInterval(messageQueueMonitor);
        callback();
      }
    }, 100);
  }

  function sendMessageRequest(
    targetWindow: Window | any,
    actionName: string,
    // tslint:disable-next-line: no-any
    args?: any[]
  ): number {
    let request = createMessageRequest(actionName, args);
    if (isFramelessWindow) {
      if (currentWindow && currentWindow.nativeInterface) {
        currentWindow.nativeInterface.framelessPostMessage(
          JSON.stringify(request)
        );
      }
    } else {
      let targetOrigin = getTargetOrigin(targetWindow);

      // If the target window isn't closed and we already know its origin, send the message right away; otherwise,
      // queue the message and send it after the origin is established
      if (targetWindow && targetOrigin) {
        targetWindow.postMessage(request, targetOrigin);
      } else {
        getTargetMessageQueue(targetWindow).push(request);
      }
    }
    return request.id;
  }

  /**
   * @private
   * Internal use only
   * Sends a custom action message to Teams.
   * @param actionName Specifies name of the custom action to be sent
   * @param args Specifies additional arguments passed to the action
   * @returns id of sent message
   */
  export function sendCustomMessage(
    actionName: string,
    // tslint:disable-next-line:no-any
    args?: any[]
  ): number {
    ensureInitialized();
    return sendMessageRequest(parentWindow, actionName, args);
  }

  function sendMessageResponse(
    targetWindow: Window | any,
    id: number,
    // tslint:disable-next-line:no-any
    args?: any[]
  ): void {
    let response = createMessageResponse(id, args);
    let targetOrigin = getTargetOrigin(targetWindow);
    if (targetWindow && targetOrigin) {
      targetWindow.postMessage(response, targetOrigin);
    }
  }

  // tslint:disable-next-line:no-any
  function createMessageRequest(func: string, args: any[]): MessageRequest {
    return {
      id: nextMessageId++,
      func: func,
      args: args || []
    };
  }

  // tslint:disable-next-line:no-any
  function createMessageResponse(id: number, args: any[]): MessageResponse {
    return {
      id: id,
      args: args || []
    };
  }

  export interface TaskInfo {
    /**
     * The url to be rendered in the webview/iframe.
     */
    url?: string;

    /**
     * JSON defining an adaptive card.
     */
    card?: string;

    /**
     * The requested height of the webview/iframe.
     */
    height?: TaskModuleDimension | Number;

    /**
     * The requested width of the webview/iframe.
     */
    width?: TaskModuleDimension | Number;

    /**
     * Title of the task module.
     */
    title?: string;

    /**
     * If client doesnt support the URL, the URL that needs to be opened in the browser.
     */
    fallbackUrl?: string;

    /**
     * Specifies a bot ID to send the result of the user's interaction with the task module.
     * If specified, the bot will receive a task/complete invoke event with a JSON object
     * in the event payload.
     */
    completionBotId?: string;
  }

  /**
   * Namespace to interact with the task module-specific part of the SDK.
   * This object is usable only on the content frame.
   */
  export namespace tasks {
    /**
     * Allows an app to open the task module.
     * @param taskInfo An object containing the parameters of the task module
     * @param submitHandler Handler to call when the task module is completed
     */
    export function startTask(
      taskInfo: TaskInfo,
      submitHandler?: (err: string, result: string) => void
    ): void {
      ensureInitialized(frameContexts.content);

      let messageId = sendMessageRequest(parentWindow, "tasks.startTask", [
        taskInfo
      ]);
      callbacks[messageId] = submitHandler;
    }

    /**
     * Submit the task module.
     * @param result Contains the result to be sent to the bot or the app. Typically a JSON object or a serialized version of it
     * @param appIds Helps to validate that the call originates from the same appId as the one that invoked the task module
     */
    export function submitTask(
      result?: string | object,
      appIds?: string | string[]
    ): void {
      ensureInitialized(frameContexts.content, frameContexts.task);

      // Send tasks.completeTask instead of tasks.submitTask message for backward compatibility with Mobile clients
      sendMessageRequest(parentWindow, "tasks.completeTask", [
        result,
        Array.isArray(appIds) ? appIds : [appIds]
      ]);
    }
  }

  /**
   * @private
   * Hide from docs
   * --------
   * Information about all members in a chat
   */
  export interface ChatMembersInformation {
    members: ThreadMember[];
  }

  /**
   * @private
   * Hide from docs
   * --------
   * Information about a chat member
   */
  export interface ThreadMember {
    /**
     * The member's user principal name in the current tenant.
     */
    upn: string;
  }

  /**
   * @private
   * Hide from docs
   * ------
   * Allows an app to retrieve information of all chat members
   * Because a malicious party run your content in a browser, this value should
   * be used only as a hint as to who the members are and never as proof of membership.
   * @param callback The callback to invoke when the {@link ChatMembersInformation} object is retrieved.
   */
  export function getChatMembers(
    callback: (chatMembersInformation: ChatMembersInformation) => void
  ): void {
    ensureInitialized();

    const messageId = sendMessageRequest(parentWindow, "getChatMembers");
    callbacks[messageId] = callback;
  }
}<|MERGE_RESOLUTION|>--- conflicted
+++ resolved
@@ -3,7 +3,7 @@
 }
 
 if (!(String.prototype as any).startsWith) {
-  (String.prototype as any).startsWith = function(
+  (String.prototype as any).startsWith = function (
     search: string,
     pos?: number
   ): boolean {
@@ -593,12 +593,11 @@
   }
 
   /**
-<<<<<<< HEAD
    * Initializes the library. This must be called before any other SDK calls
    * but after the frame is loaded successfully.
    */
-  export function _uninitialize(): void {}
-=======
+  export function _uninitialize(): void { }
+  /**
    * Enable print capability to support printing page using Ctrl+P and cmd+P
    */
   export function enablePrintCapability(): void {
@@ -623,7 +622,6 @@
   export function print(): void {
     window.print();
   }
->>>>>>> 975d94f7
 
   /**
    * Retrieves the current context the frame is running in.
@@ -1277,13 +1275,13 @@
         link.href,
         "_blank",
         "toolbar=no, location=yes, status=no, menubar=no, scrollbars=yes, top=" +
-          top +
-          ", left=" +
-          left +
-          ", width=" +
-          width +
-          ", height=" +
-          height
+        top +
+        ", left=" +
+        left +
+        ", width=" +
+        width +
+        ", height=" +
+        height
       );
       if (childWindow) {
         // Start monitoring the authentication window so that we can detect if it gets closed before the flow completes
