export { appInitialization } from './appInitialization';
export { authentication } from './authentication';
export { HostClientType, TaskModuleDimension, TeamType, UserTeamRole } from './constants';
export {
  Context,
  DeepLinkParameters,
  TabInformation,
  TabInstance,
  TabInstanceParameters,
  TaskInfo,
  TeamInformation,
} from './interfaces';
export {
  enablePrintCapability,
  executeDeepLink,
  getContext,
  getMruTabInstances,
  getTabInstances,
  initialize,
  navigateBack,
  navigateCrossDomain,
  navigateToTab,
  print,
  registerBackButtonHandler,
  registerBeforeUnloadHandler,
  registerChangeSettingsHandler,
  registerFullScreenHandler,
  registerOnThemeChangeHandler,
<<<<<<< HEAD
  shareDeepLink
} from "./publicAPIs";
export { settings } from "./settings";
export { tasks } from "./tasks";
export { bot } from "./bot";
export {
  ChildAppWindow,
  IAppWindow,
  ParentAppWindow
} from "./appWindow";
=======
  shareDeepLink,
} from './publicAPIs';
export { settings } from './settings';
export { tasks } from './tasks';
export { ChildAppWindow, IAppWindow, ParentAppWindow } from './appWindow';
>>>>>>> 4bb5ccbd
<|MERGE_RESOLUTION|>--- conflicted
+++ resolved
@@ -1,5 +1,6 @@
 export { appInitialization } from './appInitialization';
 export { authentication } from './authentication';
+export { bot } from "./bot";
 export { HostClientType, TaskModuleDimension, TeamType, UserTeamRole } from './constants';
 export {
   Context,
@@ -26,21 +27,8 @@
   registerChangeSettingsHandler,
   registerFullScreenHandler,
   registerOnThemeChangeHandler,
-<<<<<<< HEAD
-  shareDeepLink
-} from "./publicAPIs";
-export { settings } from "./settings";
-export { tasks } from "./tasks";
-export { bot } from "./bot";
-export {
-  ChildAppWindow,
-  IAppWindow,
-  ParentAppWindow
-} from "./appWindow";
-=======
   shareDeepLink,
 } from './publicAPIs';
 export { settings } from './settings';
 export { tasks } from './tasks';
-export { ChildAppWindow, IAppWindow, ParentAppWindow } from './appWindow';
->>>>>>> 4bb5ccbd
+export { ChildAppWindow, IAppWindow, ParentAppWindow } from './appWindow';