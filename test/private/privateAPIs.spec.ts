import * as microsoftTeams from '../../src/public/publicAPIs';
import { Context } from '../../src/public/interfaces';
import { TeamInstanceParameters } from '../../src/private/interfaces';
import { TeamType } from '../../src/public/constants';
import { Utils, MessageResponse } from '../utils';
import {
  openFilePreview,
  getUserJoinedTeams,
  sendCustomMessage,
  getChatMembers,
  getConfigSetting,
  enterFullscreen,
  exitFullscreen,
} from '../../src/private/privateAPIs';
import { initialize, _initialize, _uninitialize, getContext } from '../../src/public/publicAPIs';

describe('MicrosoftTeams-privateAPIs', () => {
  // Use to send a mock message from the app.

  const utils = new Utils();

  beforeEach(() => {
    utils.processMessage = null;
    utils.messages = [];
    utils.childMessages = [];
    utils.childWindow.closed = false;

    // Set a mock window for testing
    _initialize(utils.mockWindow);
  });

  afterEach(() => {
    // Reset the object since it's a singleton
    if (_uninitialize) {
      _uninitialize();
    }
  });

  it('should exist in the global namespace', () => {
    expect(microsoftTeams).toBeDefined();
  });

  const unSupportedDomains = [
    'https://teams.com',
    'https://teams.us',
    'https://int.microsoft.com',
    'https://dev.skype.com',
    'http://localhost',
    'https://microsoftsharepoint.com',
    'https://msft.com',
    'https://microsoft.sharepoint-xyz.com',
    'http://teams.microsoft.com',
    'http://microsoft.sharepoint-df.com',
    'https://a.b.sharepoint.com',
    'https://a.b.c.sharepoint.com',
  ];

  unSupportedDomains.forEach(unSupportedDomain => {
    it('should reject utils.messages from unsupported domain: ' + unSupportedDomain, () => {
      utils.initializeWithContext('content');
      let callbackCalled = false;
      getContext(() => {
        callbackCalled = true;
      });

      let getContextMessage = utils.findMessageByFunc('getContext');
      expect(getContextMessage).not.toBeNull();

      callbackCalled = false;
      utils.processMessage({
        origin: unSupportedDomain,
        source: utils.mockWindow.parent,
        data: {
          id: getContextMessage.id,
          args: [
            {
              groupId: 'someMaliciousValue',
            },
          ],
        } as MessageResponse,
      } as MessageEvent);

      expect(callbackCalled).toBe(false);
    });
  });

  const supportedDomains = [
    'https://teams.microsoft.com',
    'https://teams.microsoft.us',
    'https://gov.teams.microsoft.us',
    'https://dod.teams.microsoft.us',
    'https://int.teams.microsoft.com',
    'https://devspaces.skype.com',
    'http://dev.local',
    'https://microsoft.sharepoint.com',
    'https://msft.spoppe.com',
    'https://microsoft.sharepoint-df.com',
    'https://microsoft.sharepointonline.com',
    'https://outlook.office.com',
    'https://outlook-sdf.office.com',
  ];

  supportedDomains.forEach(supportedDomain => {
    it('should allow utils.messages from supported domain ' + supportedDomain, () => {
      utils.initializeWithContext('content');
      let callbackCalled = false;
      getContext(() => {
        callbackCalled = true;
      });

      let getContextMessage = utils.findMessageByFunc('getContext');
      expect(getContextMessage).not.toBeNull();

      utils.processMessage({
        origin: supportedDomain,
        source: utils.mockWindow.parent,
        data: {
          id: getContextMessage.id,
          args: [
            {
              groupId: 'someMaliciousValue',
            },
          ],
        } as MessageResponse,
      } as MessageEvent);

      expect(callbackCalled).toBe(true);
    });
  });

  it('should not make calls to unsupported domains', () => {
    initialize();

    let initMessage = utils.findMessageByFunc('initialize');
    expect(initMessage).not.toBeNull();

    utils.processMessage({
      origin: 'https://some-malicious-site.com/',
      source: utils.mockWindow.parent,
      data: {
        id: initMessage.id,
        args: ['content'],
      } as MessageResponse,
    } as MessageEvent);

    // Try to make a call
    getContext(() => {
      return;
    });

    // Only the init call went out
    expect(utils.messages.length).toBe(1);
  });

  it('should successfully handle calls queued before init completes', () => {
    initialize();

    // Another call made before the init response
    getContext(() => {
      return;
    });

    // Only the init call went out
    expect(utils.messages.length).toBe(1);
    let initMessage = utils.findMessageByFunc('initialize');
    expect(initMessage).not.toBeNull();
    expect(utils.findMessageByFunc('getContext')).toBeNull();

    // init completes
    utils.respondToMessage(initMessage, 'content');

    // Now the getContext call should have been dequeued
    expect(utils.messages.length).toBe(2);
    expect(utils.findMessageByFunc('getContext')).not.toBeNull();
  });

  it('should successfully handle out of order calls', () => {
    utils.initializeWithContext('content');

    let actualContext1: Context;
    getContext(context => {
      actualContext1 = context;
    });

    let getContextMessage1 = utils.messages[utils.messages.length - 1];

    let actualContext2: Context;
    getContext(context => {
      actualContext2 = context;
    });

    let getContextMessage2 = utils.messages[utils.messages.length - 1];

    let actualContext3: Context;
    getContext(context => {
      actualContext3 = context;
    });

    let getContextMessage3 = utils.messages[utils.messages.length - 1];

    // They're all distinct utils.messages
    expect(getContextMessage3).not.toBe(getContextMessage1);
    expect(getContextMessage2).not.toBe(getContextMessage1);
    expect(getContextMessage3).not.toBe(getContextMessage2);

    let expectedContext1: Context = {
      locale: 'someLocale1',
      groupId: 'someGroupId1',
      channelId: 'someChannelId1',
      entityId: 'someEntityId1',
    };
    let expectedContext2: Context = {
      locale: 'someLocale2',
      groupId: 'someGroupId2',
      channelId: 'someChannelId2',
      entityId: 'someEntityId2',
    };
    let expectedContext3: Context = {
      locale: 'someLocale3',
      groupId: 'someGroupId3',
      channelId: 'someChannelId3',
      entityId: 'someEntityId3',
    };

    // respond in the wrong order
    utils.respondToMessage(getContextMessage3, expectedContext3);
    utils.respondToMessage(getContextMessage1, expectedContext1);
    utils.respondToMessage(getContextMessage2, expectedContext2);

    // The callbacks were associated with the correct utils.messages
    expect(actualContext1).toBe(expectedContext1);
    expect(actualContext2).toBe(expectedContext2);
    expect(actualContext3).toBe(expectedContext3);
  });

  it('should only call callbacks once', () => {
    utils.initializeWithContext('content');

    let callbackCalled = 0;
    getContext(() => {
      callbackCalled++;
    });

    let getContextMessage = utils.findMessageByFunc('getContext');
    expect(getContextMessage).not.toBeNull();

    let expectedContext: Context = {
      locale: 'someLocale',
      groupId: 'someGroupId',
      channelId: 'someChannelId',
      entityId: 'someEntityId',
      teamType: TeamType.Edu,
<<<<<<< HEAD
      teamSiteUrl: 'someSiteUrl',
      sessionId: 'someSessionId',
=======
      teamSiteUrl: "someSiteUrl",
      sessionId: "someSessionId",
      appSessionId: "appSessionId"
>>>>>>> 4fdf6ec7
    };

    // Get many responses to the same message
    for (let i = 0; i < 100; i++) {
      utils.respondToMessage(getContextMessage, expectedContext);
    }

    // Still only called the callback once.
    expect(callbackCalled).toBe(1);
  });

  it('should successfully open a file preview', () => {
    utils.initializeWithContext('content');

    openFilePreview({
      entityId: 'someEntityId',
      title: 'someTitle',
      description: 'someDescription',
      type: 'someType',
      objectUrl: 'someObjectUrl',
      downloadUrl: 'someDownloadUrl',
      webPreviewUrl: 'someWebPreviewUrl',
      webEditUrl: 'someWebEditUrl',
      baseUrl: 'someBaseUrl',
      editFile: true,
      subEntityId: 'someSubEntityId',
    });

    let message = utils.findMessageByFunc('openFilePreview');
    expect(message).not.toBeNull();
    expect(message.args.length).toBe(11);
    expect(message.args[0]).toBe('someEntityId');
    expect(message.args[1]).toBe('someTitle');
    expect(message.args[2]).toBe('someDescription');
    expect(message.args[3]).toBe('someType');
    expect(message.args[4]).toBe('someObjectUrl');
    expect(message.args[5]).toBe('someDownloadUrl');
    expect(message.args[6]).toBe('someWebPreviewUrl');
    expect(message.args[7]).toBe('someWebEditUrl');
    expect(message.args[8]).toBe('someBaseUrl');
    expect(message.args[9]).toBe(true);
    expect(message.args[10]).toBe('someSubEntityId');
  });

  describe('getUserJoinedTeams', () => {
    it('should not allow calls before initialization', () => {
      expect(() =>
        getUserJoinedTeams(() => {
          return;
        }),
      ).toThrowError('The library has not yet been initialized');
    });

    it('should allow a valid optional parameter set to true', () => {
      utils.initializeWithContext('content');

      let callbackCalled: boolean = false;
      getUserJoinedTeams(
        () => {
          callbackCalled = true;
        },
        { favoriteTeamsOnly: true } as TeamInstanceParameters,
      );

      let getUserJoinedTeamsMessage = utils.findMessageByFunc('getUserJoinedTeams');
      expect(getUserJoinedTeamsMessage).not.toBeNull();
      utils.respondToMessage(getUserJoinedTeamsMessage, {});
      expect(callbackCalled).toBe(true);
    });

    it('should allow a valid optional parameter set to false', () => {
      utils.initializeWithContext('content');

      let callbackCalled: boolean = false;
      getUserJoinedTeams(
        () => {
          callbackCalled = true;
        },
        { favoriteTeamsOnly: false } as TeamInstanceParameters,
      );

      let getUserJoinedTeamsMessage = utils.findMessageByFunc('getUserJoinedTeams');
      expect(getUserJoinedTeamsMessage).not.toBeNull();
      utils.respondToMessage(getUserJoinedTeamsMessage, {});
      expect(callbackCalled).toBe(true);
    });

    it('should allow a missing optional parameter', () => {
      utils.initializeWithContext('content');

      let callbackCalled: boolean = false;
      getUserJoinedTeams(() => {
        callbackCalled = true;
      });

      let getUserJoinedTeamsMessage = utils.findMessageByFunc('getUserJoinedTeams');
      expect(getUserJoinedTeamsMessage).not.toBeNull();
      utils.respondToMessage(getUserJoinedTeamsMessage, {});
      expect(callbackCalled).toBe(true);
    });

    it('should allow a missing and valid optional parameter', () => {
      utils.initializeWithContext('content');

      let callbackCalled: boolean = false;
      getUserJoinedTeams(
        () => {
          callbackCalled = true;
        },
        {} as TeamInstanceParameters,
      );

      let getUserJoinedTeamsMessage = utils.findMessageByFunc('getUserJoinedTeams');
      expect(getUserJoinedTeamsMessage).not.toBeNull();
      utils.respondToMessage(getUserJoinedTeamsMessage, {});
      expect(callbackCalled).toBe(true);
    });
  });

  describe('sendCustomMessage', () => {
    it('should successfully pass message and provided arguments', () => {
      utils.initializeWithContext('content');

      const id = sendCustomMessage('customMessage', ['arg1', 2, 3.0, true]);

      let message = utils.findMessageByFunc('customMessage');
      expect(message).not.toBeNull();
      expect(message.args).toEqual(['arg1', 2, 3.0, true]);
      expect(id).toBe(message.id);
    });
  });

  describe('getChatMembers', () => {
    it('should not allow calls before initialization', () => {
      expect(() =>
        getChatMembers(() => {
          return;
        }),
      ).toThrowError('The library has not yet been initialized');
    });

    it('should successfully get chat members', () => {
      utils.initializeWithContext('content');

      let callbackCalled: boolean = false;
      getChatMembers(() => {
        callbackCalled = true;
      });

      let getChatMembersMessage = utils.findMessageByFunc('getChatMembers');
      expect(getChatMembersMessage).not.toBeNull();
      utils.respondToMessage(getChatMembersMessage, {});
      expect(callbackCalled).toBe(true);
    });
  });

  describe('getConfigSetting', () => {
    it('should not allow calls before initialization', () => {
      expect(() =>
        getConfigSetting(() => {
          return;
        }, 'key'),
      ).toThrowError('The library has not yet been initialized');
    });

    it('should allow a valid parameter', () => {
      utils.initializeWithContext('content');

      let callbackCalled: boolean = false;
      getConfigSetting(() => {
        callbackCalled = true;
      }, 'key');

      let getConfigSettingMessage = utils.findMessageByFunc('getConfigSetting');
      expect(getConfigSettingMessage).not.toBeNull();
      utils.respondToMessage(getConfigSettingMessage, {});
      expect(callbackCalled).toBe(true);
    });
  });

  describe('enterFullscreen', () => {
    it('should not allow calls before initialization', () => {
      expect(() => enterFullscreen()).toThrowError('The library has not yet been initialized');
    });

    it('should not allow calls from settings context', () => {
      utils.initializeWithContext('settings');

      expect(() => enterFullscreen()).toThrowError("This call is not allowed in the 'settings' context");
    });

    it('should not allow calls from authentication context', () => {
      utils.initializeWithContext('authentication');

      expect(() => enterFullscreen()).toThrowError("This call is not allowed in the 'authentication' context");
    });

    it('should not allow calls from remove context', () => {
      utils.initializeWithContext('remove');

      expect(() => enterFullscreen()).toThrowError("This call is not allowed in the 'remove' context");
    });

    it('should not allow calls from task context', () => {
      utils.initializeWithContext('task');

      expect(() => enterFullscreen()).toThrowError("This call is not allowed in the 'task' context");
    });

    it('should successfully enter fullscreen', () => {
      utils.initializeWithContext('content');

      enterFullscreen();

      const enterFullscreenMessage = utils.findMessageByFunc('enterFullscreen');
      expect(enterFullscreenMessage).not.toBeNull();
    });
  });

  describe('exitFullscreen', () => {
    it('should not allow calls before initialization', () => {
      expect(() => exitFullscreen()).toThrowError('The library has not yet been initialized');
    });

    it('should not allow calls from settings context', () => {
      utils.initializeWithContext('settings');

      expect(() => exitFullscreen()).toThrowError("This call is not allowed in the 'settings' context");
    });

    it('should not allow calls from authentication context', () => {
      utils.initializeWithContext('authentication');

      expect(() => exitFullscreen()).toThrowError("This call is not allowed in the 'authentication' context");
    });

    it('should not allow calls from remove context', () => {
      utils.initializeWithContext('remove');

      expect(() => exitFullscreen()).toThrowError("This call is not allowed in the 'remove' context");
    });

    it('should not allow calls from task context', () => {
      utils.initializeWithContext('task');

      expect(() => exitFullscreen()).toThrowError("This call is not allowed in the 'task' context");
    });

    it('should successfully exit fullscreen', () => {
      utils.initializeWithContext('content');

      exitFullscreen();

      const exitFullscreenMessage = utils.findMessageByFunc('exitFullscreen');
      expect(exitFullscreenMessage).not.toBeNull();
    });
  });
});<|MERGE_RESOLUTION|>--- conflicted
+++ resolved
@@ -250,14 +250,9 @@
       channelId: 'someChannelId',
       entityId: 'someEntityId',
       teamType: TeamType.Edu,
-<<<<<<< HEAD
-      teamSiteUrl: 'someSiteUrl',
-      sessionId: 'someSessionId',
-=======
       teamSiteUrl: "someSiteUrl",
       sessionId: "someSessionId",
       appSessionId: "appSessionId"
->>>>>>> 4fdf6ec7
     };
 
     // Get many responses to the same message
