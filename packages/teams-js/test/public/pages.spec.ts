import { version } from '../../src/internal/constants';
import { DOMMessageEvent } from '../../src/internal/interfaces';
import { getGenericOnCompleteHandler } from '../../src/internal/utils';
import { app } from '../../src/public/app';
import { FrameContexts } from '../../src/public/constants';
<<<<<<< HEAD
import { FrameInfo, ShareDeepLinkParameters, TabInstance, TabInstanceParameters } from '../../src/public/interfaces';
=======
import {
  DeepLinkParameters,
  FrameInfo,
  TabInstance,
  TabInstanceParameters,
} from '../../src/public/interfaces';
>>>>>>> 28edbc87
import { pages } from '../../src/public/pages';
import { FramelessPostMocks } from '../framelessPostMocks';
import { Utils } from '../utils';

const emptyCallback = () => {};
describe('Testing pages module', () => {
  describe('Framed - Testing pages module', () => {
    // Use to send a mock message from the app.
    const utils = new Utils();

    beforeEach(() => {
      utils.processMessage = null;
      utils.messages = [];
      utils.childMessages = [];
      utils.childWindow.closed = false;

      // Set a mock window for testing
      app._initialize(utils.mockWindow);
    });

    afterEach(() => {
      // Reset the object since it's a singleton
      if (app._uninitialize) {
        app._uninitialize();
      }
    });

    describe('Testing pages.returnFocus function', () => {
      const allowedContexts = [FrameContexts.content];
      it('pages.returnFocus should not allow calls before initialization', () => {
        expect(() => pages.returnFocus()).toThrowError(
          'The library has not yet been initialized'
        );
      });

      Object.values(FrameContexts).forEach((context) => {
        if (
          allowedContexts.some((allowedContexts) => allowedContexts === context)
        ) {
          it(`pages.returnFocus should successfully returnFocus when set to true and initialized with ${context} context`, async () => {
            await utils.initializeWithContext(context);

            pages.returnFocus(true);

            const returnFocusMessage = utils.findMessageByFunc('returnFocus');
            expect(returnFocusMessage).not.toBeNull();
            expect(returnFocusMessage.args.length).toBe(1);
            expect(returnFocusMessage.args[0]).toBe(true);
          });

          it(`pages.returnFocus should not successfully returnFocus when set to false and initialized with ${context} context`, async () => {
            await utils.initializeWithContext(context);

            pages.returnFocus(false);

            const returnFocusMessage = utils.findMessageByFunc('returnFocus');
            expect(returnFocusMessage).not.toBeNull();
            expect(returnFocusMessage.args.length).toBe(1);
            expect(returnFocusMessage.args[0]).toBe(false);
          });
        } else {
          it(`pages.returnFocus should not allow calls from ${context} context`, async () => {
            await utils.initializeWithContext(context);
            expect(() => pages.returnFocus()).toThrowError(
              `This call is only allowed in following contexts: ${JSON.stringify(
                allowedContexts
              )}. Current context: "${context}".`
            );
          });
        }
      });
    });

    describe('Testing pages.registerFocusEnterHandler function', () => {
      it('pages.registerFocusEnterHandler should not allow calls before initialization', () => {
        expect(() =>
          pages.registerFocusEnterHandler(emptyCallback)
        ).toThrowError('The library has not yet been initialized');
      });
      Object.values(FrameContexts).forEach((context) => {
        it(`pages.registerFocusEnterHandler should successfully register a focus enter handler when initialized with ${context} context`, async () => {
          await utils.initializeWithContext(context);
          pages.registerFocusEnterHandler(() => {
            return true;
          });
          const messageForRegister = utils.findMessageByFunc('registerHandler');
          expect(messageForRegister).not.toBeNull();
          expect(messageForRegister.args.length).toBe(1);
          expect(messageForRegister.args[0]).toBe('focusEnter');
        });

        it(`pages.registerFocusEnterHandler should successfully invoke focus enter handler when set to true and  initialized with ${context} context`, async () => {
          await utils.initializeWithContext(context);

          let handlerInvoked = false;
          pages.registerFocusEnterHandler(() => {
            handlerInvoked = true;
            return true;
          });

          utils.sendMessage('focusEnter');
          expect(handlerInvoked).toBe(true);
        });

        it(`pages.registerFocusEnterHandler should not invoke focus enter handler when set to false initialized with ${context} context`, async () => {
          await utils.initializeWithContext(context);

          let handlerInvoked = true;
          pages.registerFocusEnterHandler(() => {
            handlerInvoked = false;
            return false;
          });

          utils.sendMessage('focusEnter');
          expect(handlerInvoked).toBe(false);
        });
      });
    });

    describe('Testing pages.setCurrentFrame function', () => {
      const allowedContexts = [FrameContexts.content];
      const frameContext: FrameInfo = {
        contentUrl: 'someContentUrl',
        websiteUrl: 'someWebsiteUrl',
      };

      it('pages.setCurrentFrame should not allow calls before initialization', () => {
        expect(() => pages.setCurrentFrame(frameContext)).toThrowError(
          'The library has not yet been initialized'
        );
      });

      Object.values(FrameContexts).forEach((context) => {
        if (
          allowedContexts.some((allowedContexts) => allowedContexts === context)
        ) {
          it(`pages.setCurrentFrame should successfully set frame context when initialized with ${context} context`, async () => {
            await utils.initializeWithContext(context);
            pages.setCurrentFrame(frameContext);
            const message = utils.findMessageByFunc('setFrameContext');
            expect(message).not.toBeNull();
            expect(message.args.length).toBe(1);
            expect(message.args[0]).toBe(frameContext);
          });
        } else {
          it(`pages.setCurrentFrame should not allow calls from ${context} context`, async () => {
            await utils.initializeWithContext(context);
            expect(() => pages.setCurrentFrame(frameContext)).toThrowError(
              `This call is only allowed in following contexts: ${JSON.stringify(
                allowedContexts
              )}. Current context: "${context}".`
            );
          });
        }
      });
    });

    describe('Testing pages.initializeWithFrameContext function', () => {
      const allowedContexts = [FrameContexts.content];
      const frameContext: FrameInfo = {
        contentUrl: 'someContentUrl',
        websiteUrl: 'someWebsiteUrl',
      };

      Object.values(FrameContexts).forEach((context) => {
        if (
          allowedContexts.some((allowedContexts) => allowedContexts === context)
        ) {
          it('pages.initializeWithFrameContext should successfully initialize and set the frame context', async () => {
            await utils.initializeWithContext(context);
            pages.initializeWithFrameContext(frameContext);
            expect(utils.processMessage).toBeDefined();
            expect(utils.messages.length).toBe(2);

            const initMessage = utils.findMessageByFunc('initialize');
            expect(initMessage).not.toBeNull();
            expect(initMessage.id).toBe(0);
            expect(initMessage.func).toBe('initialize');
            expect(initMessage.args.length).toEqual(1);
            expect(initMessage.args[0]).toEqual(version);
            const message = utils.findMessageByFunc('setFrameContext');
            expect(message).not.toBeNull();
            expect(message.args.length).toBe(1);
            expect(message.args[0]).toBe(frameContext);
          });
        } else {
          it(`pages.initializeWithFrameContext should not allow calls from ${context} context`, async () => {
            await utils.initializeWithContext(context);
            expect(() =>
              pages.initializeWithFrameContext(frameContext)
            ).toThrowError(
              `This call is only allowed in following contexts: ${JSON.stringify(
                allowedContexts
              )}. Current context: "${context}".`
            );
          });
        }
      });
    });

    describe('Testing pages.getConfig function', () => {
      const allowedContexts = [
        FrameContexts.content,
        FrameContexts.settings,
        FrameContexts.remove,
        FrameContexts.sidePanel,
      ];
      const expectedSettings: pages.InstanceConfig = {
        suggestedDisplayName: 'someSuggestedDisplayName',
        contentUrl: 'someContentUrl',
        websiteUrl: 'someWebsiteUrl',
        entityId: 'someEntityId',
      };

      Object.values(FrameContexts).forEach((context) => {
        if (
          allowedContexts.some((allowedContexts) => allowedContexts === context)
        ) {
          it(`pages.getConfig should successfully get settings when initialized with ${context} context`, async () => {
            await utils.initializeWithContext(context);
            const promise = pages.getConfig();
            const message = utils.findMessageByFunc('settings.getSettings');
            expect(message).not.toBeNull();
            utils.respondToMessage(message, expectedSettings);
            return expect(promise).resolves.toBe(expectedSettings);
          });
        } else {
          it(`pages.getConfig should not allow calls from ${context} context`, async () => {
            await utils.initializeWithContext(context);
            expect(() => pages.getConfig()).rejects.toThrowError(
              `This call is only allowed in following contexts: ${JSON.stringify(
                allowedContexts
              )}. Current context: "${context}".`
            );
          });
        }
      });
    });

    describe('Testing pages.navigateCrossDomain function', () => {
      const allowedContexts = [
        FrameContexts.content,
        FrameContexts.sidePanel,
        FrameContexts.settings,
        FrameContexts.remove,
        FrameContexts.task,
        FrameContexts.stage,
        FrameContexts.meetingStage,
      ];

      it('pages.navigateCrossDomain should not allow calls before initialization', async () => {
        await expect(
          pages.navigateCrossDomain('https://valid.origin.com')
        ).rejects.toThrowError('The library has not yet been initialized');
      });

      // Commenting out these tests as url validation is not implemented
      /*
      it('should not allow calls with a bad origin', async () => {
        await expect(pages.navigateCrossDomain('https://badorigin.com')).rejects.toThrowError(
          'The library has not yet been initialized',
        );
      });
  
      it('should not allow calls with an empty origin', async () => {
        await expect(pages.navigateCrossDomain('')).rejects.toThrowError('The library has not yet been initialized');
      });
  
      it('should not allow calls with a blank origin', async () => {
        await expect(pages.navigateCrossDomain(' ')).rejects.toThrowError('The library has not yet been initialized');
      });
  
      it('should not allow calls with an origin without base', async () => {
        await expect(pages.navigateCrossDomain('blahblah')).rejects.toThrowError(
          'The library has not yet been initialized',
        );
      });
  
      it('should not allow calls with an origin without suffix', async () => {
        await expect(pages.navigateCrossDomain('https://blahblah')).rejects.toThrowError(
          'The library has not yet been initialized',
        );
      });
  
      it('should not allow calls with an origin with invalid base', async () => {
        await expect(pages.navigateCrossDomain('blah://valid.origin.com')).rejects.toThrowError(
          'The library has not yet been initialized',
        );
      });
      */

      Object.keys(FrameContexts).forEach((k) => {
        const context = FrameContexts[k];
        if (
          allowedContexts.some((allowedContext) => allowedContext === context)
        ) {
          it(`pages.navigateCrossDomain should allow calls from ${context} context`, async () => {
            expect.assertions(1);
            await utils.initializeWithContext(context);

            const promise = pages.navigateCrossDomain(
              'https://valid.origin.com'
            );
            const navigateCrossDomainMessage = utils.findMessageByFunc(
              'navigateCrossDomain'
            );
            utils.respondToMessage(navigateCrossDomainMessage, true);

            await expect(promise).resolves.not.toThrow();
          });
        } else {
          it(`pages.navigateCrossDomain should not allow calls from ${context} context`, async () => {
            expect.assertions(1);
            await utils.initializeWithContext(context);

            await expect(
              pages.navigateCrossDomain('https://valid.origin.com')
            ).rejects.toThrowError(
              `This call is only allowed in following contexts: ${JSON.stringify(
                allowedContexts
              )}. Current context: "${context}".`
            );
          });
        }
      });

      it('pages.navigateCrossDomain should successfully navigate cross-origin', async () => {
        await utils.initializeWithContext(FrameContexts.content);

        pages.navigateCrossDomain('https://valid.origin.com');

        const navigateCrossDomainMessage = utils.findMessageByFunc(
          'navigateCrossDomain'
        );
        expect(navigateCrossDomainMessage).not.toBeNull();
        expect(navigateCrossDomainMessage.args.length).toBe(1);
        expect(navigateCrossDomainMessage.args[0]).toBe(
          'https://valid.origin.com'
        );
      });

      it('pages.navigateCrossDomain should throw on invalid cross-origin navigation request', async () => {
        await utils.initializeWithContext(FrameContexts.settings);

        const promise = pages.navigateCrossDomain('https://invalid.origin.com');

        const navigateCrossDomainMessage = utils.findMessageByFunc(
          'navigateCrossDomain'
        );
        expect(navigateCrossDomainMessage).not.toBeNull();
        expect(navigateCrossDomainMessage.args.length).toBe(1);
        expect(navigateCrossDomainMessage.args[0]).toBe(
          'https://invalid.origin.com'
        );

        utils.respondToMessage(navigateCrossDomainMessage, false);

        await expect(promise).rejects.toThrowError(
          'Cross-origin navigation is only supported for URLs matching the pattern registered in the manifest.'
        );
      });
    });

    describe('Testing pages.navigateToApp function', () => {
      const navigateToAppParams: pages.NavigateToAppParams = {
        appId: 'fe4a8eba-2a31-4737-8e33-e5fae6fee194',
        pageId: 'tasklist123',
        webUrl: 'https://tasklist.example.com/123',
        channelId: '19:cbe3683f25094106b826c9cada3afbe0@thread.skype',
        subPageId: 'task456',
      };

      it('pages.navigateToApp should not allow calls before initialization', async () => {
        await expect(
          pages.navigateToApp(navigateToAppParams)
        ).rejects.toThrowError('The library has not yet been initialized');
      });

      const allowedContexts = [
        FrameContexts.content,
        FrameContexts.sidePanel,
        FrameContexts.settings,
        FrameContexts.task,
        FrameContexts.stage,
        FrameContexts.meetingStage,
      ];

      Object.keys(FrameContexts).forEach((context) => {
        if (
          allowedContexts.some((allowedContext) => allowedContext === context)
        ) {
          it(`pages.navigateToApp should allow calls from ${context} context`, async () => {
            expect.assertions(1);
            await utils.initializeWithContext(context);
            utils.setRuntimeConfig({ apiVersion: 1, supports: { pages: {} } });

            const promise = pages.navigateToApp(navigateToAppParams);

            const navigateToAppMessage = utils.findMessageByFunc(
              'pages.navigateToApp'
            );
            utils.respondToMessage(navigateToAppMessage, true);

            await expect(promise).resolves.toBe(undefined);
          });

          it('pages.navigateToApp should successfully send the navigateToApp message', async () => {
            await utils.initializeWithContext(context);
            utils.setRuntimeConfig({ apiVersion: 1, supports: { pages: {} } });

            const promise = pages.navigateToApp(navigateToAppParams);

            const navigateToAppMessage = utils.findMessageByFunc(
              'pages.navigateToApp'
            );
            utils.respondToMessage(navigateToAppMessage, true);
            await promise;

            expect(navigateToAppMessage).not.toBeNull();
            expect(navigateToAppMessage.args[0]).toStrictEqual(
              navigateToAppParams
            );
          });

          it('pages.navigateToApp should successfully send an executeDeepLink message for legacy teams clients', async () => {
            await utils.initializeWithContext(context);
            utils.setRuntimeConfig({
              apiVersion: 1,
              isLegacyTeams: true,
              supports: {
                pages: {},
              },
            });

            const promise = pages.navigateToApp(navigateToAppParams);

            const executeDeepLinkMessage =
              utils.findMessageByFunc('executeDeepLink');
            utils.respondToMessage(executeDeepLinkMessage, true);
            await promise;

            expect(executeDeepLinkMessage).not.toBeNull();
            expect(executeDeepLinkMessage.args[0]).toBe(
              'https://teams.microsoft.com/l/entity/fe4a8eba-2a31-4737-8e33-e5fae6fee194/tasklist123?webUrl=https%3A%2F%2Ftasklist.example.com%2F123&context=%7B%22channelId%22%3A%2219%3Acbe3683f25094106b826c9cada3afbe0%40thread.skype%22%2C%22subEntityId%22%3A%22task456%22%7D'
            );
          });
        } else {
          it(`pages.navigateToApp should not allow calls from ${context} context`, async () => {
            await utils.initializeWithContext(context);

            await expect(
              pages.navigateToApp(navigateToAppParams)
            ).rejects.toThrowError(
              `This call is only allowed in following contexts: ${JSON.stringify(
                allowedContexts
              )}. Current context: "${context}".`
            );
          });
        }
      });
    });

    describe('Testing pages.shareDeepLink function', () => {
      const allowedContexts = [
        FrameContexts.content,
        FrameContexts.sidePanel,
        FrameContexts.meetingStage,
      ];
      const deepLinkParameters: DeepLinkParameters = {
        subEntityId: 'someSubEntityId',
        subEntityLabel: 'someSubEntityLabel',
        subEntityWebUrl: 'someSubEntityWebUrl',
      };

      it('pages.shareDeepLink should not allow calls before initialization', () => {
        expect(() => pages.shareDeepLink(deepLinkParameters)).toThrowError(
          'The library has not yet been initialized'
        );
      });

      Object.values(FrameContexts).forEach((context) => {
        if (
          allowedContexts.some((allowedContexts) => allowedContexts === context)
        ) {
          it('pages.shareDeepLink should successfully share a deep link in content context', async () => {
            await utils.initializeWithContext(context);

            pages.shareDeepLink({
              subEntityId: 'someSubEntityId',
              subEntityLabel: 'someSubEntityLabel',
              subEntityWebUrl: 'someSubEntityWebUrl',
            });

            const message = utils.findMessageByFunc('shareDeepLink');
            expect(message).not.toBeNull();
            expect(message.args.length).toBe(3);
            expect(message.args[0]).toBe('someSubEntityId');
            expect(message.args[1]).toBe('someSubEntityLabel');
            expect(message.args[2]).toBe('someSubEntityWebUrl');
          });
        } else {
          it(`pages.shareDeepLink should not allow calls from ${context} context`, async () => {
            await utils.initializeWithContext(context);
            expect(() => pages.shareDeepLink(deepLinkParameters)).toThrowError(
              `This call is only allowed in following contexts: ${JSON.stringify(
                allowedContexts
              )}. Current context: "${context}".`
            );
          });
        }
      });
    });

    describe('Testing pages.registerFullScreenHandler function', () => {
      it('pages.registerFullScreenHandler should not allow calls before initialization', () => {
        expect(() =>
          pages.registerFullScreenHandler(emptyCallback)
        ).toThrowError('The library has not yet been initialized');
      });
      Object.values(FrameContexts).forEach((context) => {
        it(`pages.registerFullScreenHandler should successfully register a full screen handler when initialized with ${context} context`, async () => {
          await utils.initializeWithContext(context);
          pages.registerFullScreenHandler(() => {
            return true;
          });
          const messageForRegister = utils.findMessageByFunc('registerHandler');
          expect(messageForRegister).not.toBeNull();
          expect(messageForRegister.args.length).toBe(1);
          expect(messageForRegister.args[0]).toBe('fullScreenChange');
        });

        it(`pages.registerFullScreenHandler should successfully invoke full screen handler when set to true and  initialized with ${context} context`, async () => {
          await utils.initializeWithContext(context);

          let handlerInvoked = false;
          pages.registerFullScreenHandler(() => {
            handlerInvoked = true;
            return true;
          });

          utils.sendMessage('fullScreenChange');
          expect(handlerInvoked).toBe(true);
        });

        it(`pages.registerFullScreenHandler should not invoke full screen handler when set to false initialized with ${context} context`, async () => {
          await utils.initializeWithContext(context);

          let handlerInvoked = true;
          pages.registerFullScreenHandler(() => {
            handlerInvoked = false;
            return false;
          });

          utils.sendMessage('fullScreenChange');
          expect(handlerInvoked).toBe(false);
        });
      });
    });

    describe('Testing pages.isSupported function', () => {
      it('pages.isSupported should return false if the runtime says pages is not supported', () => {
        utils.setRuntimeConfig({ apiVersion: 1, supports: {} });
        expect(pages.isSupported()).not.toBeTruthy();
      });

      it('pages.isSupported should return true if the runtime says pages is supported', () => {
        utils.setRuntimeConfig({ apiVersion: 1, supports: { pages: {} } });
        expect(pages.isSupported()).toBeTruthy();
      });
    });

    describe('Testing pages.tabs namespace', () => {
      describe('Testing pages.tabs.navigateToTab function', () => {
        const tabInstance: TabInstance = {
          tabName: 'MockTab',
          internalTabInstanceId: 'MockTabInstanceId',
          lastViewUnixEpochTime: null,
          entityId: 'MockEntityId',
          channelId: 'MockChannelId',
          channelName: 'MockChannelName',
          channelIsFavorite: true,
          teamId: 'MockTeamId',
          teamName: 'MockTeamName',
          teamIsFavorite: true,
          groupId: 'MockGroupID',
          url: 'http://some-valid-content-url.com',
          websiteUrl: 'http://some-valid-website-url.com',
        };
        it('pages.tabs.navigateToTab should not allow calls before initialization', async () => {
          await expect(() =>
            pages.tabs.navigateToTab(null)
          ).rejects.toThrowError('The library has not yet been initialized');
        });

        Object.values(FrameContexts).forEach((context) => {
          it(`pages.tabs.navigateToTab should register the navigateToTab action when initialized with ${context} context`, async () => {
            await utils.initializeWithContext(context);
            pages.tabs.navigateToTab(tabInstance);
            const navigateToTabMsg = utils.findMessageByFunc('navigateToTab');
            expect(navigateToTabMsg).not.toBeNull();
            expect(navigateToTabMsg.args[0]).toBe(tabInstance);
          });

          it(`pages.tabs.navigateToTab should throw error when initialized with ${context} context`, async () => {
            await utils.initializeWithContext(context);
            const promise = pages.tabs.navigateToTab(null);
            const navigateToTabMsg = utils.findMessageByFunc('navigateToTab');
            expect(navigateToTabMsg).not.toBeNull();
            utils.respondToMessage(navigateToTabMsg, false);
            await promise.catch((e) =>
              expect(e).toMatchObject(
                new Error(
                  'Invalid internalTabInstanceId and/or channelId were/was provided'
                )
              )
            );
          });

          it(`pages.tabs.navigateToTab should register the navigateToTab action when initialized with ${context} context - success case`, async () => {
            await utils.initializeWithContext(context);
            pages.tabs.navigateToTab(null);
            const onComplete = getGenericOnCompleteHandler();
            onComplete(true);
            const navigateToTabMsg = utils.findMessageByFunc('navigateToTab');
            expect(navigateToTabMsg).not.toBeNull();
            expect(navigateToTabMsg.args[0]).toBe(null);
          });
        });
      });

      describe('Testing pages.tabs.getTabInstances function', () => {
        const expectedTabInstanceParameters: TabInstanceParameters = {
          favoriteChannelsOnly: true,
          favoriteTeamsOnly: true,
        };
        it('pages.tabs.getTabInstances should not allow calls before initialization', async () => {
          await expect(() => pages.tabs.getTabInstances()).rejects.toThrowError(
            'The library has not yet been initialized'
          );
        });

        Object.values(FrameContexts).forEach((context) => {
          it(`pages.tabs.getTabInstances should successfully getTabInstance when no parameters are passed and initialized with ${context} context`, async () => {
            await utils.initializeWithContext(context);
            const promise = pages.tabs.getTabInstances();
            const message = utils.findMessageByFunc('getTabInstances');

            utils.respondToMessage(message, expectedTabInstanceParameters);
            expect(message).not.toBeNull();
            expect(promise).resolves.toBe(expectedTabInstanceParameters);
          });

          it(`pages.tabs.getTabInstances should be undefined getTabInstance when parameters are passed and initialized with ${context} context`, async () => {
            await utils.initializeWithContext(context);
            const promise = pages.tabs.getTabInstances(
              expectedTabInstanceParameters
            );
            const message = utils.findMessageByFunc('getTabInstances');

            utils.respondToMessage(message);
            expect(message).not.toBeNull();
            expect(promise).resolves.toBeUndefined();
          });

          it(`pages.tabs.getTabInstances should be undefined when no parameters are passed and initialized with ${context} context`, async () => {
            await utils.initializeWithContext(context);
            const promise = pages.tabs.getTabInstances();
            const message = utils.findMessageByFunc('getTabInstances');

            utils.respondToMessage(message);
            expect(message).not.toBeNull();
            expect(promise).resolves.toBeUndefined();
          });
        });
      });

      describe('Testing pages.tabs.getMruTabInstances function', () => {
        const expectedTabInstanceParameters: TabInstanceParameters = {
          favoriteChannelsOnly: true,
          favoriteTeamsOnly: true,
        };

        it('pages.tabs.getMruTabInstances should not allow calls before initialization', async () => {
          await expect(() =>
            pages.tabs.getMruTabInstances()
          ).rejects.toThrowError('The library has not yet been initialized');
        });

        Object.values(FrameContexts).forEach((context) => {
          it(`pages.tabs.getMruTabInstances should successfully getTabInstance when no parameters are passed and initialized with ${context} context`, async () => {
            await utils.initializeWithContext(context);
            const promise = pages.tabs.getMruTabInstances();
            const message = utils.findMessageByFunc('getMruTabInstances');

            utils.respondToMessage(message, expectedTabInstanceParameters);
            expect(message).not.toBeNull();
            expect(promise).resolves.toBe(expectedTabInstanceParameters);
          });

          it(`pages.tabs.getMruTabInstances should be undefined getTabInstance when parameters are passed and initialized with ${context} context`, async () => {
            await utils.initializeWithContext(context);
            const promise = pages.tabs.getMruTabInstances(
              expectedTabInstanceParameters
            );
            const message = utils.findMessageByFunc('getMruTabInstances');

            utils.respondToMessage(message);
            expect(message).not.toBeNull();
            expect(promise).resolves.toBeUndefined();
          });

          it(`pages.tabs.getMruTabInstances should be undefined when no parameters are passed and initialized with ${context} context`, async () => {
            await utils.initializeWithContext(context);
            const promise = pages.tabs.getMruTabInstances();
            const message = utils.findMessageByFunc('getMruTabInstances');

            utils.respondToMessage(message);
            expect(message).not.toBeNull();
            expect(promise).resolves.toBeUndefined();
          });
        });
      });

      describe('Testing pages.tabs.isSupported function', () => {
        it('pages.tabs.isSupported should return false if the runtime says pages is not supported', () => {
          utils.setRuntimeConfig({ apiVersion: 1, supports: {} });
          expect(pages.tabs.isSupported()).toBeFalsy();
        });

        it('pages.tabs.isSupported should return false if the runtime says pages.tabs is not supported', () => {
          utils.setRuntimeConfig({ apiVersion: 1, supports: { pages: {} } });
          expect(pages.tabs.isSupported()).not.toBeTruthy();
        });

        it('pages.tabs.isSupported should return true if the runtime says pages.tabs is supported', () => {
          utils.setRuntimeConfig({
            apiVersion: 1,
            supports: { pages: { tabs: {} } },
          });
          expect(pages.tabs.isSupported()).toBeTruthy();
        });
      });
    });

    describe('Testing pages.config namespace', () => {
      describe('Testing pages.config.setValidityState function', () => {
        const allowedContexts = [FrameContexts.settings, FrameContexts.remove];

        it('pages.config.setValidityState should not allow calls before initialization', () => {
          expect(() => pages.config.setValidityState(true)).toThrowError(
            'The library has not yet been initialized'
          );
          expect(() => pages.config.setValidityState(false)).toThrowError(
            'The library has not yet been initialized'
          );
        });

        Object.values(FrameContexts).forEach((context) => {
          if (
            allowedContexts.some(
              (allowedContexts) => allowedContexts === context
            )
          ) {
            it(`pages.config.setValidityState should successfully set validity state to true when initialized with ${context} context`, async () => {
              await utils.initializeWithContext(context);
              pages.config.setValidityState(true);

              const message = utils.findMessageByFunc(
                'settings.setValidityState'
              );
              expect(message).not.toBeNull();
              expect(message.args.length).toBe(1);
              expect(message.args[0]).toBe(true);
            });

            it(`pages.config.setValidityState should successfully set validity state to false when initialized with ${context} context`, async () => {
              await utils.initializeWithContext(context);
              pages.config.setValidityState(false);

              const message = utils.findMessageByFunc(
                'settings.setValidityState'
              );
              expect(message).not.toBeNull();
              expect(message.args.length).toBe(1);
              expect(message.args[0]).toBe(false);
            });
          } else {
            it(`pages.config.setValidityState does not allow calls from ${context} context`, async () => {
              await utils.initializeWithContext(context);
              expect(() => pages.config.setValidityState(true)).toThrowError(
                `This call is only allowed in following contexts: ${JSON.stringify(
                  allowedContexts
                )}. Current context: "${context}".`
              );
            });
          }
        });
      });

      describe('Testing pages.config.setConfig function', () => {
        const allowedContexts = [
          FrameContexts.content,
          FrameContexts.settings,
          FrameContexts.sidePanel,
        ];

        const settingsObj: pages.InstanceConfig = {
          suggestedDisplayName: 'someSuggestedDisplayName',
          contentUrl: 'someContentUrl',
          websiteUrl: 'someWebsiteUrl',
          entityId: 'someEntityId',
        };

        it('pages.config.setConfig should not allow calls before initialization', () => {
          expect(() =>
            pages.config.setConfig({} as pages.InstanceConfig)
          ).rejects.toThrowError('The library has not yet been initialized');
        });

        Object.values(FrameContexts).forEach((context) => {
          if (
            allowedContexts.some(
              (allowedContexts) => allowedContexts === context
            )
          ) {
            it(`pages.config.setConfig should successfully set settings when initialized with ${context} context`, async () => {
              await utils.initializeWithContext(context);
              pages.config.setConfig(settingsObj);
              const message = utils.findMessageByFunc('settings.setSettings');
              expect(message).not.toBeNull();
              expect(message.args.length).toBe(1);
              expect(message.args[0]).toBe(settingsObj);
            });
          } else {
            it(`pages.config.setConfig does not allow calls from ${context} context`, async () => {
              await utils.initializeWithContext(context);
              await expect(
                pages.config.setConfig(settingsObj)
              ).rejects.toThrowError(
                `This call is only allowed in following contexts: ${JSON.stringify(
                  allowedContexts
                )}. Current context: "${context}".`
              );
            });
          }
        });
      });

      describe('Testing pages.config.registerOnSaveHandler function', () => {
        const allowedContexts = [FrameContexts.settings];

        it('pages.config.registerOnSaveHandler should not allow calls before initialization', () => {
          expect(() =>
            pages.config.registerOnSaveHandler(emptyCallback)
          ).toThrowError('The library has not yet been initialized');
        });

        Object.values(FrameContexts).forEach((context) => {
          if (
            allowedContexts.some(
              (allowedContexts) => allowedContexts === context
            )
          ) {
            it(`pages.config.registerOnSaveHandler should successfully register a save handler when initialized with ${context} context`, async () => {
              await utils.initializeWithContext(context);
              let handlerCalled = false;
              pages.config.registerOnSaveHandler(() => {
                handlerCalled = true;
              });
              utils.sendMessage('settings.save');
              expect(handlerCalled).toBe(true);
            });

            it(`pages.config.registerOnSaveHandler should successfully add webhookUrl to save handler when initialized with ${context} context`, async () => {
              await utils.initializeWithContext(context);
              let handlerCalled = false;
              pages.config.registerOnSaveHandler((saveEvent) => {
                handlerCalled = true;
                expect(saveEvent.result['webhookUrl']).not.toBeNull();
              });
              utils.sendMessage('settings.save', [
                {
                  webhookUrl: 'someWebhookUrl',
                },
              ]);

              expect(handlerCalled).toBe(true);
            });

            it(`pages.config.registerOnSaveHandler should successfully override a save handler with another when initialized with ${context}context`, async () => {
              await utils.initializeWithContext(context);
              let handler1Called = false;
              let handler2Called = false;
              pages.config.registerOnSaveHandler(() => {
                handler1Called = true;
              });
              pages.config.registerOnSaveHandler(() => {
                handler2Called = true;
              });

              utils.sendMessage('settings.save');

              expect(handler1Called).toBe(false);
              expect(handler2Called).toBe(true);
            });

            it(`pages.config.registerOnSaveHandler should successfully notify success from the registered save handler when initialized with ${context} context`, async () => {
              await utils.initializeWithContext(context);
              let handlerCalled = false;
              pages.config.registerOnSaveHandler((saveEvent) => {
                saveEvent.notifySuccess();
                handlerCalled = true;
              });
              utils.sendMessage('settings.save');
              expect(handlerCalled).toBe(true);
              const message = utils.findMessageByFunc('settings.save.success');
              expect(message).not.toBeNull();
              expect(message.args.length).toBe(0);
            });

            it(`pages.config.registerOnSaveHandler should successfully notify failure from the registered save handler when initialized with ${context} context`, async () => {
              await utils.initializeWithContext(context);
              let handlerCalled = false;
              pages.config.registerOnSaveHandler((saveEvent) => {
                saveEvent.notifyFailure('someReason');
                handlerCalled = true;
              });
              utils.sendMessage('settings.save');
              expect(handlerCalled).toBe(true);
              const message = utils.findMessageByFunc('settings.save.failure');
              expect(message).not.toBeNull();
              expect(message.args.length).toBe(1);
              expect(message.args[0]).toBe('someReason');
            });

            it(`pages.config.registerOnSaveHandler should not allow multiple notifies from the registered save handler when initialized with ${context} context`, async () => {
              await utils.initializeWithContext(context);
              let handlerCalled = false;
              pages.config.registerOnSaveHandler((saveEvent) => {
                saveEvent.notifySuccess();
                expect(() => saveEvent.notifySuccess()).toThrowError(
                  'The SaveEvent may only notify success or failure once.'
                );
                expect(() => saveEvent.notifyFailure()).toThrowError(
                  'The SaveEvent may only notify success or failure once.'
                );
                handlerCalled = true;
              });
              utils.sendMessage('settings.save');
              expect(handlerCalled).toBe(true);
              const message = utils.findMessageByFunc('settings.save.success');
              expect(message).not.toBeNull();
              expect(message.args.length).toBe(0);
            });
          } else {
            it(`pages.config.registerOnSaveHandler does not allow calls from ${context} context`, async () => {
              await utils.initializeWithContext(context);
              expect(() =>
                pages.config.registerOnSaveHandler(emptyCallback)
              ).toThrowError(
                `This call is only allowed in following contexts: ${JSON.stringify(
                  allowedContexts
                )}. Current context: "${context}".`
              );
            });
          }
        });
      });

      describe('Testing pages.config.registerOnRemoveHandler function', () => {
        const allowedContexts = [FrameContexts.remove, FrameContexts.settings];

        it('pages.config.registerOnRemoveHandler should not allow calls before initialization', () => {
          expect(() =>
            pages.config.registerOnRemoveHandler(emptyCallback)
          ).toThrowError('The library has not yet been initialized');
        });

        Object.values(FrameContexts).forEach((context) => {
          if (
            allowedContexts.some(
              (allowedContexts) => allowedContexts === context
            )
          ) {
            it(`pages.config.registerOnRemoveHandler should successfully register a remove handler when initialized with ${context} context`, async () => {
              await utils.initializeWithContext(context);

              let handlerCalled = false;
              pages.config.registerOnRemoveHandler(() => {
                handlerCalled = true;
              });

              utils.sendMessage('settings.remove');

              expect(handlerCalled).toBeTruthy();
            });

            it(`pages.config.registerOnRemoveHandler should successfully notify success from the registered remove handler when initialized with ${context} context`, async () => {
              await utils.initializeWithContext(context);

              let handlerCalled = false;
              pages.config.registerOnRemoveHandler((removeEvent) => {
                removeEvent.notifySuccess();
                handlerCalled = true;
              });

              utils.sendMessage('settings.remove');

              expect(handlerCalled).toBe(true);
              const message = utils.findMessageByFunc(
                'settings.remove.success'
              );
              expect(message).not.toBeNull();
              expect(message.args.length).toBe(0);
            });

            it(`pages.config.registerOnRemoveHandler should successfully notify failure from the registered remove handler when initialized with ${context} context`, async () => {
              await utils.initializeWithContext(context);

              let handlerCalled = false;
              pages.config.registerOnRemoveHandler((removeEvent) => {
                removeEvent.notifyFailure('someReason');
                handlerCalled = true;
              });

              utils.sendMessage('settings.remove');

              expect(handlerCalled).toBe(true);
              const message = utils.findMessageByFunc(
                'settings.remove.failure'
              );
              expect(message).not.toBeNull();
              expect(message.args.length).toBe(1);
              expect(message.args[0]).toBe('someReason');
            });
          } else {
            it(`pages.config.registerOnRemoveHandler does not allow calls from ${context} context`, async () => {
              await utils.initializeWithContext(context);
              expect(() =>
                pages.config.registerOnRemoveHandler(emptyCallback)
              ).toThrowError(
                `This call is only allowed in following contexts: ${JSON.stringify(
                  allowedContexts
                )}. Current context: "${context}".`
              );
            });
          }
        });
      });

      describe('Testing pages.config.registerChangeConfigHandler function', () => {
        const allowedContexts = [FrameContexts.content];

        it('pages.config.registerChangeConfigHandler should not allow calls before initialization', () => {
          expect(() =>
            pages.config.registerChangeConfigHandler(emptyCallback)
          ).toThrowError('The library has not yet been initialized');
        });

        Object.values(FrameContexts).forEach((context) => {
          if (
            allowedContexts.some(
              (allowedContexts) => allowedContexts === context
            )
          ) {
            it(`pages.config.registerChangeConfigHandler should successfully register a change settings handler when initialized with ${context} context`, async () => {
              await utils.initializeWithContext(context);
              let handlerCalled = false;

              pages.config.registerChangeConfigHandler(() => {
                handlerCalled = true;
              });

              utils.sendMessage('changeSettings', '');
              expect(handlerCalled).toBeTruthy();
            });
          } else {
            it(`pages.config.registerChangeConfigHandler does not allow calls from ${context} context`, async () => {
              await utils.initializeWithContext(context);
              expect(() =>
                pages.config.registerChangeConfigHandler(emptyCallback)
              ).toThrowError(
                `This call is only allowed in following contexts: ${JSON.stringify(
                  allowedContexts
                )}. Current context: "${context}".`
              );
            });
          }
        });
      });

      describe('Testing pages.config.isSupported function', () => {
        it('pages.config.isSupported should return false if the runtime says its not supported', () => {
          utils.setRuntimeConfig({ apiVersion: 1, supports: {} });
          expect(pages.config.isSupported()).not.toBeTruthy();
        });
        it('pages.config.isSupported should return false if the runtime says pages.config is not supported', () => {
          utils.setRuntimeConfig({ apiVersion: 1, supports: { pages: {} } });
          expect(pages.config.isSupported()).not.toBeTruthy();
        });

        it('pages.config.isSupported should return true if the runtime says pages.config is supported', () => {
          utils.setRuntimeConfig({
            apiVersion: 1,
            supports: { pages: { config: {} } },
          });
          expect(pages.config.isSupported()).toBeTruthy();
        });
      });
    });

    describe('Testing pages.backStack namespace', () => {
      describe('Testing pages.backStack._initialize function', () => {
        it('pages.backStack._initialize should successfully register backButtonPress handler', () => {
          pages.backStack._initialize();
          const message = utils.findMessageByFunc('backButtonPress');
          expect(message).toBeNull();
        });
      });

      describe('Testing pages.backStack.navigateBack function', () => {
        it('pages.backStack.navigateBack should not allow calls before initialization', async () => {
          await expect(pages.backStack.navigateBack()).rejects.toThrowError(
            'The library has not yet been initialized'
          );
        });

        Object.values(FrameContexts).forEach((context) => {
          it(`pages.backStack.navigateBack should register the navigateBack action when initialized with ${context} context`, () => {
            utils.initializeWithContext(context);
            pages.backStack.navigateBack();
            const navigateBackMessage = utils.findMessageByFunc('navigateBack');
            expect(navigateBackMessage).not.toBeNull();
          });
        });
      });

      describe('Testing pages.backStack.registerBackButtonHandler function', () => {
        Object.values(FrameContexts).forEach((context) => {
          it('pages.backStack.registerBackButtonHandler should successfully register a back button handler and not call navigateBack if it returns true', async () => {
            await utils.initializeWithContext(context);

            let handlerInvoked = false;
            pages.backStack.registerBackButtonHandler(() => {
              handlerInvoked = true;
              return true;
            });

            utils.sendMessage('backButtonPress');

            const navigateBackMessage = utils.findMessageByFunc('navigateBack');
            expect(navigateBackMessage).toBeNull();
            expect(handlerInvoked).toBe(true);
          });

          it('pages.backStack.registerBackButtonHandler should successfully register a back button handler and call navigateBack if it returns false', async () => {
            await utils.initializeWithContext(context);

            let handlerInvoked = false;
            pages.backStack.registerBackButtonHandler(() => {
              handlerInvoked = true;
              return false;
            });

            utils.sendMessage('backButtonPress');

            const navigateBackMessage = utils.findMessageByFunc('navigateBack');
            expect(navigateBackMessage).not.toBeNull();
            expect(handlerInvoked).toBe(true);
          });
        });
      });

      describe('Testing pages.backStack.isSupported function', () => {
        it('pages.backStack.isSupported should return false if the runtime says its not supported', () => {
          utils.setRuntimeConfig({ apiVersion: 1, supports: {} });
          expect(pages.backStack.isSupported()).not.toBeTruthy();
        });
        it('pages.backStack.isSupported should return false if the runtime says pages.backStack is not supported', () => {
          utils.setRuntimeConfig({ apiVersion: 1, supports: { pages: {} } });
          expect(pages.backStack.isSupported()).not.toBeTruthy();
        });

        it('pages.backStack.isSupported should return true if the runtime says pages.backStack is supported', () => {
          utils.setRuntimeConfig({
            apiVersion: 1,
            supports: { pages: { backStack: {} } },
          });
          expect(pages.backStack.isSupported()).toBeTruthy();
        });
      });
    });

    describe('Testing pages.fullTrust namespace', () => {
      const allowedContexts = [FrameContexts.content];
      describe('Testing pages.fullTrust.enterFullScreen function', () => {
        it('pages.fullTrust.enterFullScreen should not allow calls before initialization', () => {
          expect(() => pages.fullTrust.enterFullscreen()).toThrowError(
            'The library has not yet been initialized'
          );
        });

        Object.values(FrameContexts).forEach((context) => {
          if (
            allowedContexts.some(
              (allowedContexts) => allowedContexts === context
            )
          ) {
            it(`pages.fullTrust.enterFullScreen should successfully enter fullscreen when initialized with ${context} context`, async () => {
              await utils.initializeWithContext(context);
              pages.fullTrust.enterFullscreen();
              const enterFullscreenMessage =
                utils.findMessageByFunc('enterFullscreen');
              expect(enterFullscreenMessage).not.toBeNull();
            });
          } else {
            it(`pages.fullTrust.enterFullScreen does not allow calls from ${context} context`, async () => {
              await utils.initializeWithContext(context);
              expect(() => pages.fullTrust.enterFullscreen()).toThrowError(
                `This call is only allowed in following contexts: ${JSON.stringify(
                  allowedContexts
                )}. Current context: "${context}".`
              );
            });
          }
        });
      });

      describe('Testing pages.fullTrust.exitFullscreen function', () => {
        it('pages.fullTrust.exitFullscreen should not allow calls before initialization', () => {
          expect(() => pages.fullTrust.exitFullscreen()).toThrowError(
            'The library has not yet been initialized'
          );
        });

        Object.values(FrameContexts).forEach((context) => {
          if (
            allowedContexts.some(
              (allowedContexts) => allowedContexts === context
            )
          ) {
            it(`pages.fullTrust.exitFullscreen should successfully exit fullscreen when initialized with ${context} context`, async () => {
              await utils.initializeWithContext(context);
              pages.fullTrust.exitFullscreen();
              const enterFullscreenMessage =
                utils.findMessageByFunc('exitFullscreen');
              expect(enterFullscreenMessage).not.toBeNull();
            });
          } else {
            it(`pages.fullTrust.exitFullscreen does not allow calls from ${context} context`, async () => {
              await utils.initializeWithContext(context);
              expect(() => pages.fullTrust.exitFullscreen()).toThrowError(
                `This call is only allowed in following contexts: ${JSON.stringify(
                  allowedContexts
                )}. Current context: "${context}".`
              );
            });
          }
        });
      });

      describe('Testing pages.fullTrust.isSupported function', () => {
        it('pages.fullTrust.isSupported should return false if the runtime says its not supported', () => {
          utils.setRuntimeConfig({ apiVersion: 1, supports: {} });
          expect(pages.fullTrust.isSupported()).not.toBeTruthy();
        });
        it('pages.fullTrust.isSupported should return false if the runtime says pages.fullTrust is not supported', () => {
          utils.setRuntimeConfig({ apiVersion: 1, supports: { pages: {} } });
          expect(pages.fullTrust.isSupported()).not.toBeTruthy();
        });

        it('pages.fullTrust.isSupported should return true if the runtime says pages.fullTrust is supported', () => {
          utils.setRuntimeConfig({
            apiVersion: 1,
            supports: { pages: { fullTrust: {} } },
          });
          expect(pages.fullTrust.isSupported()).toBeTruthy();
        });
      });
    });

    describe('Testing pages.appButton namespace', () => {
      const allowedContexts = [FrameContexts.content];
      describe('Testing pages.appButton.onClick function', () => {
        it('pages.appButton.onClick should not allow calls before initialization', () => {
          expect(() => pages.appButton.onClick(emptyCallback)).toThrowError(
            'The library has not yet been initialized'
          );
        });

        Object.values(FrameContexts).forEach((context) => {
          if (
            allowedContexts.some(
              (allowedContexts) => allowedContexts === context
            )
          ) {
            it(`pages.appButton.onClick should successfully register a app button click handler when initialized with ${context} context`, async () => {
              await utils.initializeWithContext(context);
              let handlerCalled = false;
              pages.appButton.onClick(() => {
                handlerCalled = true;
              });
              utils.sendMessage('appButtonClick', '');
              expect(handlerCalled).toBeTruthy();
            });
          } else {
            it(`pages.appButton.onClick does not allow calls from ${context} context`, async () => {
              await utils.initializeWithContext(context);
              expect(() => pages.appButton.onClick(emptyCallback)).toThrowError(
                `This call is only allowed in following contexts: ${JSON.stringify(
                  allowedContexts
                )}. Current context: "${context}".`
              );
            });
          }
        });
      });

      describe('Testing pages.appButton.onHoverEnter function', () => {
        it('pages.appButton.onHoverEnter should not allow calls before initialization', () => {
          expect(() =>
            pages.appButton.onHoverEnter(emptyCallback)
          ).toThrowError('The library has not yet been initialized');
        });

        Object.values(FrameContexts).forEach((context) => {
          if (
            allowedContexts.some(
              (allowedContexts) => allowedContexts === context
            )
          ) {
            it(`pages.appButton.onHoverEnter should successfully register a app button hover handler when initialized with ${context} context`, async () => {
              await utils.initializeWithContext(context);
              let handlerCalled = false;
              pages.appButton.onHoverEnter(() => {
                handlerCalled = true;
              });
              utils.sendMessage('appButtonHoverEnter', '');
              expect(handlerCalled).toBeTruthy();
            });
          } else {
            it(`pages.appButton.onHoverEnter does not allow calls from ${context} context`, async () => {
              await utils.initializeWithContext(context);
              expect(() =>
                pages.appButton.onHoverEnter(emptyCallback)
              ).toThrowError(
                `This call is only allowed in following contexts: ${JSON.stringify(
                  allowedContexts
                )}. Current context: "${context}".`
              );
            });
          }
        });
      });

      describe('Testing pages.appButton.onHoverLeave function', () => {
        it('pages.appButton.onHoverLeave should not allow calls before initialization', () => {
          expect(() =>
            pages.appButton.onHoverLeave(emptyCallback)
          ).toThrowError('The library has not yet been initialized');
        });

        Object.values(FrameContexts).forEach((context) => {
          if (
            allowedContexts.some(
              (allowedContexts) => allowedContexts === context
            )
          ) {
            it(`pages.appButton.onHoverLeave should successfully register a app button hover leave handler when initialized with ${context} context`, async () => {
              await utils.initializeWithContext(context);
              let handlerCalled = false;
              pages.appButton.onHoverLeave(() => {
                handlerCalled = true;
              });
              utils.sendMessage('appButtonHoverLeave', '');
              expect(handlerCalled).toBeTruthy();
            });
          } else {
            it(`pages.appButton.onHoverLeave does not allow calls from ${context} context`, async () => {
              await utils.initializeWithContext(context);
              expect(() =>
                pages.appButton.onHoverLeave(emptyCallback)
              ).toThrowError(
                `This call is only allowed in following contexts: ${JSON.stringify(
                  allowedContexts
                )}. Current context: "${context}".`
              );
            });
          }
        });
      });

      describe('Testing pages.appButton.isSupported function', () => {
        it('pages.appButton.isSupported should return false if the runtime says its not supported', () => {
          utils.setRuntimeConfig({ apiVersion: 1, supports: {} });
          expect(pages.appButton.isSupported()).not.toBeTruthy();
        });
        it('pages.appButton.isSupported should return false if the runtime says pages.appButton is not supported', () => {
          utils.setRuntimeConfig({ apiVersion: 1, supports: { pages: {} } });
          expect(pages.appButton.isSupported()).not.toBeTruthy();
        });

        it('pages.appButton.isSupported should return true if the runtime says pages.appButton is supported', () => {
          utils.setRuntimeConfig({
            apiVersion: 1,
            supports: { pages: { appButton: {} } },
          });
          expect(pages.appButton.isSupported()).toBeTruthy();
        });
      });
    });
  });

  describe('Frameless - Testing pages module in frameless framework', () => {
    // Use to send a mock message from the app.
    const framelessPostMocks = new FramelessPostMocks();
    const utils = new Utils();

    beforeEach(() => {
      framelessPostMocks.messages = [];
      app._initialize(framelessPostMocks.mockWindow);
    });

    afterEach(() => {
      // Reset the object since it's a singleton
      if (app._uninitialize) {
        app._uninitialize();
      }
    });

    describe('Testing pages.returnFocus function', () => {
      const allowedContexts = [FrameContexts.content];
      it('pages.returnFocus should not allow calls before initialization', () => {
        expect(() => pages.returnFocus()).toThrowError(
          'The library has not yet been initialized'
        );
      });

      Object.values(FrameContexts).forEach((context) => {
        if (
          allowedContexts.some((allowedContexts) => allowedContexts === context)
        ) {
          it(`pages.returnFocus should successfully returnFocus when set to true and initialized with ${context} context`, async () => {
            await framelessPostMocks.initializeWithContext(context);

            pages.returnFocus(true);

            const returnFocusMessage =
              framelessPostMocks.findMessageByFunc('returnFocus');
            expect(returnFocusMessage).not.toBeNull();
            expect(returnFocusMessage.args.length).toBe(1);
            expect(returnFocusMessage.args[0]).toBe(true);
          });

          it(`pages.returnFocus should not successfully returnFocus when set to false and initialized with ${context} context`, async () => {
            await framelessPostMocks.initializeWithContext(context);

            pages.returnFocus(false);

            const returnFocusMessage =
              framelessPostMocks.findMessageByFunc('returnFocus');
            expect(returnFocusMessage).not.toBeNull();
            expect(returnFocusMessage.args.length).toBe(1);
            expect(returnFocusMessage.args[0]).toBe(false);
          });
        } else {
          it(`pages.returnFocus should not allow calls from ${context} context`, async () => {
            await framelessPostMocks.initializeWithContext(context);
            expect(() => pages.returnFocus()).toThrowError(
              `This call is only allowed in following contexts: ${JSON.stringify(
                allowedContexts
              )}. Current context: "${context}".`
            );
          });
        }
      });
    });

    describe('Testing pages.registerFocusEnterHandler function', () => {
      it('pages.registerFocusEnterHandler should not allow calls before initialization', () => {
        expect(() =>
          pages.registerFocusEnterHandler(emptyCallback)
        ).toThrowError('The library has not yet been initialized');
      });
      Object.values(FrameContexts).forEach((context) => {
        it(`pages.registerFocusEnterHandler should successfully register a focus enter handler when initialized with ${context} context`, async () => {
          await framelessPostMocks.initializeWithContext(context);
          pages.registerFocusEnterHandler((x: boolean) => {
            return true;
          });
          const messageForRegister =
            framelessPostMocks.findMessageByFunc('registerHandler');
          expect(messageForRegister).not.toBeNull();
          expect(messageForRegister.args.length).toBe(1);
          expect(messageForRegister.args[0]).toBe('focusEnter');
        });

        it(`pages.registerFocusEnterHandler should successfully invoke focus enter handler when set to true and  initialized with ${context} context`, async () => {
          await framelessPostMocks.initializeWithContext(context);

          let handlerInvoked = false;
          pages.registerFocusEnterHandler((x: boolean) => {
            handlerInvoked = true;
            return true;
          });
          framelessPostMocks.respondToMessage({
            data: {
              func: 'focusEnter',
              args: [true],
            },
          } as DOMMessageEvent);
          expect(handlerInvoked).toBeTruthy();
        });

        it(`pages.registerFocusEnterHandler should not invoke focus enter handler when set to false initialized with ${context} context`, async () => {
          await framelessPostMocks.initializeWithContext(context);

          let handlerInvoked = true;
          pages.registerFocusEnterHandler((x: boolean) => {
            handlerInvoked = false;
            return false;
          });

          framelessPostMocks.respondToMessage({
            data: {
              func: 'focusEnter',
              args: [true],
            },
          } as DOMMessageEvent);
          expect(handlerInvoked).toBeFalsy();
        });
      });
    });

    describe('Testing pages.setCurrentFrame function', () => {
      const allowedContexts = [FrameContexts.content];
      let frameContext: FrameInfo = {
        contentUrl: 'someContentUrl',
        websiteUrl: 'someWebsiteUrl',
      };

      it('pages.setCurrentFrame should not allow calls before initialization', () => {
        expect(() => pages.setCurrentFrame(frameContext)).toThrowError(
          'The library has not yet been initialized'
        );
      });

      Object.values(FrameContexts).forEach((context) => {
        if (
          allowedContexts.some((allowedContexts) => allowedContexts === context)
        ) {
          it(`pages.setCurrentFrame should successfully set frame context when initialized with ${context} context`, async () => {
            await framelessPostMocks.initializeWithContext(context);
            pages.setCurrentFrame(frameContext);
            let message =
              framelessPostMocks.findMessageByFunc('setFrameContext');
            expect(message).not.toBeNull();
            expect(message.args.length).toBe(1);
            expect(message.args[0]).toStrictEqual(frameContext);
          });
        } else {
          it(`pages.setCurrentFrame should not allow calls from ${context} context`, async () => {
            await framelessPostMocks.initializeWithContext(context);
            expect(() => pages.setCurrentFrame(frameContext)).toThrowError(
              `This call is only allowed in following contexts: ${JSON.stringify(
                allowedContexts
              )}. Current context: "${context}".`
            );
          });
        }
      });
    });

    describe('Testing pages.initializeWithFrameContext function', () => {
      const allowedContexts = [FrameContexts.content];
      let frameContext: FrameInfo = {
        contentUrl: 'someContentUrl',
        websiteUrl: 'someWebsiteUrl',
      };

      Object.values(FrameContexts).forEach((context) => {
        if (
          allowedContexts.some((allowedContexts) => allowedContexts === context)
        ) {
          it('pages.initializeWithFrameContext should successfully initialize and set the frame context', async () => {
            await framelessPostMocks.initializeWithContext(context);
            pages.initializeWithFrameContext(frameContext);
            expect(framelessPostMocks.messages.length).toBe(2);

            let initMessage =
              framelessPostMocks.findMessageByFunc('initialize');
            expect(initMessage).not.toBeNull();
            expect(initMessage.id).toBe(0);
            expect(initMessage.func).toBe('initialize');
            expect(initMessage.args.length).toEqual(1);
            expect(initMessage.args[0]).toEqual(version);
            let message =
              framelessPostMocks.findMessageByFunc('setFrameContext');
            expect(message).not.toBeNull();
            expect(message.args.length).toBe(1);
            expect(message.args[0]).toStrictEqual(frameContext);
          });
        } else {
          it(`pages.initializeWithFrameContext should not allow calls from ${context} context`, async () => {
            await framelessPostMocks.initializeWithContext(context);
            expect(() =>
              pages.initializeWithFrameContext(frameContext)
            ).toThrowError(
              `This call is only allowed in following contexts: ${JSON.stringify(
                allowedContexts
              )}. Current context: "${context}".`
            );
          });
        }
      });
    });

    describe('Testing pages.getConfig function', () => {
      const allowedContexts = [
        FrameContexts.content,
        FrameContexts.settings,
        FrameContexts.remove,
        FrameContexts.sidePanel,
      ];
      let expectedSettings: pages.InstanceConfig = {
        suggestedDisplayName: 'someSuggestedDisplayName',
        contentUrl: 'someContentUrl',
        websiteUrl: 'someWebsiteUrl',
        entityId: 'someEntityId',
      };

      Object.values(FrameContexts).forEach((context) => {
        if (
          allowedContexts.some((allowedContexts) => allowedContexts === context)
        ) {
          it(`pages.getConfig should successfully get settings when initialized with ${context} context`, async () => {
            await framelessPostMocks.initializeWithContext(context);
            const promise = pages.getConfig();
            const message = framelessPostMocks.findMessageByFunc(
              'settings.getSettings'
            );
            framelessPostMocks.respondToMessage({
              data: {
                id: message.id,
                args: [expectedSettings],
              },
            } as DOMMessageEvent);

            await expect(promise).resolves.toEqual(expectedSettings);
          });
        } else {
          it(`pages.getConfig should not allow calls from ${context} context`, async () => {
            await framelessPostMocks.initializeWithContext(context);
            expect(() => pages.getConfig()).rejects.toThrowError(
              `This call is only allowed in following contexts: ${JSON.stringify(
                allowedContexts
              )}. Current context: "${context}".`
            );
          });
        }
      });
    });

    describe('Testing pages.navigateCrossDomain function', () => {
      const allowedContexts = [
        FrameContexts.content,
        FrameContexts.sidePanel,
        FrameContexts.settings,
        FrameContexts.remove,
        FrameContexts.task,
        FrameContexts.stage,
        FrameContexts.meetingStage,
      ];

      it('pages.navigateCrossDomain should not allow calls before initialization', async () => {
        await expect(
          pages.navigateCrossDomain('https://valid.origin.com')
        ).rejects.toThrowError('The library has not yet been initialized');
      });

      Object.keys(FrameContexts).forEach((k) => {
        const context = FrameContexts[k];
        if (
          allowedContexts.some((allowedContext) => allowedContext === context)
        ) {
          it(`pages.navigateCrossDomain should allow calls from ${context} context`, async () => {
            expect.assertions(6);
            await framelessPostMocks.initializeWithContext(context);

            const promise = pages.navigateCrossDomain(
              'https://valid.origin.com'
            );
            const navigateCrossDomainMessage =
              framelessPostMocks.findMessageByFunc('navigateCrossDomain');
            expect(navigateCrossDomainMessage).not.toBeNull();
            framelessPostMocks.respondToMessage({
              data: {
                id: navigateCrossDomainMessage.id,
                args: ['https://valid.origin.com'],
              },
            } as DOMMessageEvent);

            await expect(promise).resolves.not.toThrow();
            await expect(promise).resolves.toBeUndefined();
          });
        } else {
          it(`pages.navigateCrossDomain should not allow calls from ${context} context`, async () => {
            expect.assertions(4);
            await framelessPostMocks.initializeWithContext(context);

            await expect(
              pages.navigateCrossDomain('https://valid.origin.com')
            ).rejects.toThrowError(
              `This call is only allowed in following contexts: ${JSON.stringify(
                allowedContexts
              )}. Current context: "${context}".`
            );
          });
        }
      });

      it('pages.navigateCrossDomain should successfully navigate cross-origin', async () => {
        await framelessPostMocks.initializeWithContext(FrameContexts.content);

        pages.navigateCrossDomain('https://valid.origin.com');

        const navigateCrossDomainMessage = framelessPostMocks.findMessageByFunc(
          'navigateCrossDomain'
        );
        expect(navigateCrossDomainMessage).not.toBeNull();
        expect(navigateCrossDomainMessage.args.length).toBe(1);
        expect(navigateCrossDomainMessage.args[0]).toBe(
          'https://valid.origin.com'
        );
      });

      it('pages.navigateCrossDomain should throw on invalid cross-origin navigation request', async () => {
        await framelessPostMocks.initializeWithContext(FrameContexts.settings);

        const promise = pages.navigateCrossDomain('https://invalid.origin.com');

        const navigateCrossDomainMessage = framelessPostMocks.findMessageByFunc(
          'navigateCrossDomain'
        );
        expect(navigateCrossDomainMessage).not.toBeNull();
        expect(navigateCrossDomainMessage.args.length).toBe(1);
        expect(navigateCrossDomainMessage.args[0]).toBe(
          'https://invalid.origin.com'
        );

        expect(navigateCrossDomainMessage).not.toBeNull();
        framelessPostMocks.respondToMessage({
          data: {
            id: navigateCrossDomainMessage.id,
            args: [false],
          },
        } as DOMMessageEvent);

        await expect(promise).rejects.toThrowError(
          'Cross-origin navigation is only supported for URLs matching the pattern registered in the manifest.'
        );
      });
    });

    describe('Testing pages.navigateToApp function', () => {
      const navigateToAppParams: pages.NavigateToAppParams = {
        appId: 'fe4a8eba-2a31-4737-8e33-e5fae6fee194',
        pageId: 'tasklist123',
        webUrl: 'https://tasklist.example.com/123',
        channelId: '19:cbe3683f25094106b826c9cada3afbe0@thread.skype',
        subPageId: 'task456',
      };

      const allowedContexts = [
        FrameContexts.content,
        FrameContexts.sidePanel,
        FrameContexts.settings,
        FrameContexts.task,
        FrameContexts.stage,
        FrameContexts.meetingStage,
      ];

      it('pages.navigateToApp should not allow calls before initialization', async () => {
        await expect(
          pages.navigateToApp(navigateToAppParams)
        ).rejects.toThrowError('The library has not yet been initialized');
      });

      Object.keys(FrameContexts).forEach((context) => {
        if (
          allowedContexts.some((allowedContext) => allowedContext === context)
        ) {
          it(`pages.navigateToApp should allow calls from ${context} context`, async () => {
            expect.assertions(4);
            await framelessPostMocks.initializeWithContext(context);
            utils.setRuntimeConfig({ apiVersion: 1, supports: { pages: {} } });

            const promise = pages.navigateToApp(navigateToAppParams);

            const navigateToAppMessage = framelessPostMocks.findMessageByFunc(
              'pages.navigateToApp'
            );
            framelessPostMocks.respondToMessage({
              data: { id: navigateToAppMessage.id, args: [true] },
            } as DOMMessageEvent);

            await expect(promise).resolves.toBe(undefined);
          });

          it('pages.navigateToApp should successfully send the navigateToApp message', async () => {
            await framelessPostMocks.initializeWithContext(context);
            utils.setRuntimeConfig({ apiVersion: 1, supports: { pages: {} } });

            const promise = pages.navigateToApp(navigateToAppParams);

            const navigateToAppMessage = framelessPostMocks.findMessageByFunc(
              'pages.navigateToApp'
            );
            framelessPostMocks.respondToMessage({
              data: {
                id: navigateToAppMessage.id,
                args: [navigateToAppParams],
              },
            } as DOMMessageEvent);

            await promise;

            expect(navigateToAppMessage).not.toBeNull();
            expect(navigateToAppMessage.args[0]).toStrictEqual(
              navigateToAppParams
            );
          });

          it('pages.navigateToApp should successfully send an executeDeepLink message for legacy teams clients', async () => {
            await framelessPostMocks.initializeWithContext(context);

            const promise = pages.navigateToApp(navigateToAppParams);

            const executeDeepLinkMessage =
              framelessPostMocks.findMessageByFunc('executeDeepLink');
            framelessPostMocks.respondToMessage({
              data: { id: executeDeepLinkMessage.id, args: [true] },
            } as DOMMessageEvent);
            await promise;

            expect(executeDeepLinkMessage).not.toBeNull();
            expect(executeDeepLinkMessage.args[0]).toBe(
              'https://teams.microsoft.com/l/entity/fe4a8eba-2a31-4737-8e33-e5fae6fee194/tasklist123?webUrl=https%3A%2F%2Ftasklist.example.com%2F123&context=%7B%22channelId%22%3A%2219%3Acbe3683f25094106b826c9cada3afbe0%40thread.skype%22%2C%22subEntityId%22%3A%22task456%22%7D'
            );
          });
        } else {
          it(`pages.navigateToApp should not allow calls from ${context} context`, async () => {
            await framelessPostMocks.initializeWithContext(context);

            await expect(
              pages.navigateToApp(navigateToAppParams)
            ).rejects.toThrowError(
              `This call is only allowed in following contexts: ${JSON.stringify(
                allowedContexts
              )}. Current context: "${context}".`
            );
          });
        }
      });
    });

    describe('Testing pages.shareDeepLink function', () => {
<<<<<<< HEAD
      const allowedContexts = [FrameContexts.content, FrameContexts.sidePanel, FrameContexts.meetingStage];
      const deepLinkParameters: ShareDeepLinkParameters = {
        subPageId: 'someSubEntityId',
        subPageLabel: 'someSubEntityLabel',
        subPageWebUrl: 'someSubEntityWebUrl',
=======
      const allowedContexts = [
        FrameContexts.content,
        FrameContexts.sidePanel,
        FrameContexts.meetingStage,
      ];
      let deepLinkParameters: DeepLinkParameters = {
        subEntityId: 'someSubEntityId',
        subEntityLabel: 'someSubEntityLabel',
        subEntityWebUrl: 'someSubEntityWebUrl',
>>>>>>> 28edbc87
      };

      it('pages.shareDeepLink should not allow calls before initialization', () => {
        expect(() => pages.shareDeepLink(deepLinkParameters)).toThrowError(
          'The library has not yet been initialized'
        );
      });

      Object.values(FrameContexts).forEach((context) => {
        if (
          allowedContexts.some((allowedContexts) => allowedContexts === context)
        ) {
          it('pages.shareDeepLink should successfully share a deep link in content context', async () => {
            await framelessPostMocks.initializeWithContext(context);

            pages.shareDeepLink({
              subPageId: 'someSubEntityId',
              subPageLabel: 'someSubEntityLabel',
              subPageWebUrl: 'someSubEntityWebUrl',
            });

            const message = framelessPostMocks.findMessageByFunc('shareDeepLink');
            expect(message).not.toBeNull();
            expect(message.args.length).toBe(3);
            expect(message.args[0]).toBe('someSubEntityId');
            expect(message.args[1]).toBe('someSubEntityLabel');
            expect(message.args[2]).toBe('someSubEntityWebUrl');
          });
        } else {
          it(`pages.shareDeepLink should not allow calls from ${context} context`, async () => {
            await framelessPostMocks.initializeWithContext(context);
            expect(() => pages.shareDeepLink(deepLinkParameters)).toThrowError(
              `This call is only allowed in following contexts: ${JSON.stringify(
                allowedContexts
              )}. Current context: "${context}".`
            );
          });
        }
      });
    });

    describe('Testing pages.registerFullScreenHandler function', () => {
      it('pages.registerFullScreenHandler should not allow calls before initialization', () => {
        expect(() =>
          pages.registerFullScreenHandler(emptyCallback)
        ).toThrowError('The library has not yet been initialized');
      });
      Object.values(FrameContexts).forEach((context) => {
        it(`pages.registerFullScreenHandler should successfully register a full screen handler when initialized with ${context} context`, async () => {
          await framelessPostMocks.initializeWithContext(context);
          pages.registerFullScreenHandler((x: boolean) => {
            return true;
          });
          const messageForRegister =
            framelessPostMocks.findMessageByFunc('registerHandler');
          expect(messageForRegister).not.toBeNull();
          expect(messageForRegister.args.length).toBe(1);
          expect(messageForRegister.args[0]).toBe('fullScreenChange');
        });

        it(`pages.registerFullScreenHandler should successfully invoke full screen handler when set to true and  initialized with ${context} context`, async () => {
          await framelessPostMocks.initializeWithContext(context);

          let handlerInvoked = false;
          pages.registerFullScreenHandler((x: boolean) => {
            handlerInvoked = true;
            return true;
          });

          framelessPostMocks.respondToMessage({
            data: { func: 'fullScreenChange', args: [undefined] },
          } as DOMMessageEvent);
          expect(handlerInvoked).toBe(true);
        });

        it(`pages.registerFullScreenHandler should not invoke full screen handler when set to false initialized with ${context} context`, async () => {
          await framelessPostMocks.initializeWithContext(context);

          let handlerInvoked = true;
          pages.registerFullScreenHandler((x: boolean) => {
            handlerInvoked = false;
            return false;
          });

          framelessPostMocks.respondToMessage({
            data: { func: 'fullScreenChange', args: [undefined] },
          } as DOMMessageEvent);
          expect(handlerInvoked).toBe(false);
        });
      });
    });

    describe('Testing pages.tabs namespace', () => {
      describe('Testing pages.tabs.navigateToTab function', () => {
        const tabInstance: TabInstance = {
          tabName: 'MockTab',
          internalTabInstanceId: 'MockTabInstanceId',
          lastViewUnixEpochTime: null,
          entityId: 'MockEntityId',
          channelId: 'MockChannelId',
          channelName: 'MockChannelName',
          channelIsFavorite: true,
          teamId: 'MockTeamId',
          teamName: 'MockTeamName',
          teamIsFavorite: true,
          groupId: 'MockGroupID',
          url: 'http://some-valid-content-url.com',
          websiteUrl: 'http://some-valid-website-url.com',
        };

        it('pages.tabs.navigateToTab should not allow calls before initialization', async () => {
          await expect(() =>
            pages.tabs.navigateToTab(null)
          ).rejects.toThrowError('The library has not yet been initialized');
        });

        Object.values(FrameContexts).forEach((context) => {
          it(`pages.tabs.navigateToTab should register the navigateToTab action when initialized with ${context} context`, async () => {
            await framelessPostMocks.initializeWithContext(context);
            pages.tabs.navigateToTab(tabInstance);
            const navigateToTabMsg =
              framelessPostMocks.findMessageByFunc('navigateToTab');
            expect(navigateToTabMsg).not.toBeNull();
            expect(navigateToTabMsg.args[0]).toStrictEqual(tabInstance);
          });
          it(`pages.tabs.navigateToTab should register the navigateToTab action when initialized with ${context} context - success case`, async () => {
            await framelessPostMocks.initializeWithContext(context);
            pages.tabs.navigateToTab(null);
            const onComplete = getGenericOnCompleteHandler();
            onComplete(true);
            const navigateToTabMsg =
              framelessPostMocks.findMessageByFunc('navigateToTab');
            expect(navigateToTabMsg).not.toBeNull();
            expect(navigateToTabMsg.args[0]).toBe(null);
          });
        });
      });

      describe('Testing pages.tabs.getTabInstances function', () => {
        let expectedTabInstanceParameters: TabInstanceParameters = {
          favoriteChannelsOnly: true,
          favoriteTeamsOnly: true,
        };
        it('pages.tabs.getTabInstances should not allow calls before initialization', async () => {
          await expect(() => pages.tabs.getTabInstances()).rejects.toThrowError(
            'The library has not yet been initialized'
          );
        });

        Object.values(FrameContexts).forEach((context) => {
          it(`pages.tabs.getTabInstances should successfully getTabInstance when no parameters are passed and initialized with ${context} context`, async () => {
            await framelessPostMocks.initializeWithContext(context);
            const promise = pages.tabs.getTabInstances();
            let message =
              framelessPostMocks.findMessageByFunc('getTabInstances');

            framelessPostMocks.respondToMessage({
              data: { id: message.id, args: [expectedTabInstanceParameters] },
            } as DOMMessageEvent);
            expect(message).not.toBeNull();
            await expect(promise).resolves.toBe(expectedTabInstanceParameters);
          });

          it(`pages.tabs.getTabInstances should be undefined getTabInstance when parameters are passed and  initialized with ${context} context`, async () => {
            await framelessPostMocks.initializeWithContext(context);
            const promise = pages.tabs.getTabInstances(
              expectedTabInstanceParameters
            );
            let message =
              framelessPostMocks.findMessageByFunc('getTabInstances');

            framelessPostMocks.respondToMessage({
              data: { id: message.id, args: [expectedTabInstanceParameters] },
            } as DOMMessageEvent);
            expect(message).not.toBeNull();
            expect(promise).resolves.toBe(expectedTabInstanceParameters);
          });

          it(`pages.tabs.getTabInstances should be undefined when no parameters are passed and initialized with ${context} context`, async () => {
            await framelessPostMocks.initializeWithContext(context);
            const promise = pages.tabs.getTabInstances();
            let message =
              framelessPostMocks.findMessageByFunc('getTabInstances');

            framelessPostMocks.respondToMessage({
              data: { id: message.id, args: [undefined] },
            } as DOMMessageEvent);
            expect(message).not.toBeNull();
            expect(promise).resolves.toBeUndefined();
          });
        });
      });

      describe('Testing pages.tabs.getMruTabInstances function', () => {
        let expectedTabInstanceParameters: TabInstanceParameters = {
          favoriteChannelsOnly: true,
          favoriteTeamsOnly: true,
        };

        it('pages.tabs.getMruTabInstances should not allow calls before initialization', async () => {
          await expect(() =>
            pages.tabs.getMruTabInstances()
          ).rejects.toThrowError('The library has not yet been initialized');
        });

        Object.values(FrameContexts).forEach((context) => {
          it(`pages.tabs.getMruTabInstances should successfully getTabInstance when no parameters are passed and initialized with ${context} context`, async () => {
            await framelessPostMocks.initializeWithContext(context);
            const promise = pages.tabs.getMruTabInstances();
            let message =
              framelessPostMocks.findMessageByFunc('getMruTabInstances');
            framelessPostMocks.respondToMessage({
              data: { id: message.id, args: [expectedTabInstanceParameters] },
            } as DOMMessageEvent);
            expect(message).not.toBeNull();
            expect(promise).resolves.toBe(expectedTabInstanceParameters);
          });

          it(`pages.tabs.getMruTabInstances should be undefined getTabInstance when parameters are passed and  initialized with ${context} context`, async () => {
            await framelessPostMocks.initializeWithContext(context);
            const promise = pages.tabs.getMruTabInstances(
              expectedTabInstanceParameters
            );
            let message =
              framelessPostMocks.findMessageByFunc('getMruTabInstances');

            framelessPostMocks.respondToMessage({
              data: { id: message.id, args: [expectedTabInstanceParameters] },
            } as DOMMessageEvent);
            expect(message).not.toBeNull();
            expect(promise).resolves.toBe(expectedTabInstanceParameters);
          });

          it(`pages.tabs.getMruTabInstances should be undefined when no parameters are passed and initialized with ${context} context`, async () => {
            await framelessPostMocks.initializeWithContext(context);
            const promise = pages.tabs.getMruTabInstances();
            let message =
              framelessPostMocks.findMessageByFunc('getMruTabInstances');

            framelessPostMocks.respondToMessage({
              data: { id: message.id, args: [undefined] },
            } as DOMMessageEvent);
            expect(message).not.toBeNull();
            expect(promise).resolves.toBeUndefined();
          });
        });
      });
    });

    describe('Testing pages.config namespace', () => {
      describe('Testing pages.config.initialize function', () => {
        it('pages.config.initialize should successfully register settings.save and settings.remove handler', async () => {
          pages.config.initialize();
          const messageForSettingeSaveHandler =
            framelessPostMocks.findMessageByFunc('settings.save');
          const messageForSettingeRemoveHandler =
            framelessPostMocks.findMessageByFunc('settings.remove');
          expect(messageForSettingeSaveHandler).toBeNull();
          expect(messageForSettingeRemoveHandler).toBeNull();
        });
      });

      describe('Testing pages.config.setValidityState function', () => {
        const allowedContexts = [FrameContexts.settings, FrameContexts.remove];

        it('pages.config.setValidityState should not allow calls before initialization', () => {
          expect(() => pages.config.setValidityState(true)).toThrowError(
            'The library has not yet been initialized'
          );
          expect(() => pages.config.setValidityState(false)).toThrowError(
            'The library has not yet been initialized'
          );
        });

        Object.values(FrameContexts).forEach((context) => {
          if (
            allowedContexts.some(
              (allowedContexts) => allowedContexts === context
            )
          ) {
            it(`pages.config.setValidityState should successfully set validity state to true when initialized with ${context} context`, async () => {
              await framelessPostMocks.initializeWithContext(context);
              pages.config.setValidityState(true);

              const message = framelessPostMocks.findMessageByFunc(
                'settings.setValidityState'
              );
              expect(message).not.toBeNull();
              expect(message.args.length).toBe(1);
              expect(message.args[0]).toBe(true);
            });

            it(`pages.config.setValidityState should successfully set validity state to false when initialized with ${context} context`, async () => {
              await framelessPostMocks.initializeWithContext(context);
              pages.config.setValidityState(false);

              const message = framelessPostMocks.findMessageByFunc(
                'settings.setValidityState'
              );
              expect(message).not.toBeNull();
              expect(message.args.length).toBe(1);
              expect(message.args[0]).toBe(false);
            });
          } else {
            it(`pages.config.setValidityState does not allow calls from ${context} context`, async () => {
              await framelessPostMocks.initializeWithContext(context);
              expect(() => pages.config.setValidityState(true)).toThrowError(
                `This call is only allowed in following contexts: ${JSON.stringify(
                  allowedContexts
                )}. Current context: "${context}".`
              );
            });
          }
        });
      });

      describe('Testing pages.config.setConfig function', () => {
        const allowedContexts = [
          FrameContexts.content,
          FrameContexts.settings,
          FrameContexts.sidePanel,
        ];

        let settingsObj: pages.InstanceConfig = {
          suggestedDisplayName: 'someSuggestedDisplayName',
          contentUrl: 'someContentUrl',
          websiteUrl: 'someWebsiteUrl',
          entityId: 'someEntityId',
        };

        it('pages.config.setConfig should not allow calls before initialization', () => {
          expect(() =>
            pages.config.setConfig({} as pages.InstanceConfig)
          ).rejects.toThrowError('The library has not yet been initialized');
        });

        Object.values(FrameContexts).forEach((context) => {
          if (
            allowedContexts.some(
              (allowedContexts) => allowedContexts === context
            )
          ) {
            it(`pages.config.setConfig should successfully set settings when initialized with ${context} context`, async () => {
              await framelessPostMocks.initializeWithContext(context);
              pages.config.setConfig(settingsObj);
              let message = framelessPostMocks.findMessageByFunc(
                'settings.setSettings'
              );
              expect(message).not.toBeNull();
              expect(message.args.length).toBe(1);
              expect(message.args[0]).toStrictEqual(settingsObj);
            });
          } else {
            it(`pages.config.setConfig does not allow calls from ${context} context`, async () => {
              await framelessPostMocks.initializeWithContext(context);
              await expect(
                pages.config.setConfig(settingsObj)
              ).rejects.toThrowError(
                `This call is only allowed in following contexts: ${JSON.stringify(
                  allowedContexts
                )}. Current context: "${context}".`
              );
            });
          }
        });
      });

      describe('Testing pages.config.registerOnSaveHandler function', () => {
        const allowedContexts = [FrameContexts.settings];

        it('pages.config.registerOnSaveHandler should not allow calls before initialization', () => {
          expect(() =>
            pages.config.registerOnSaveHandler(emptyCallback)
          ).toThrowError('The library has not yet been initialized');
        });

        Object.values(FrameContexts).forEach((context) => {
          if (
            allowedContexts.some(
              (allowedContexts) => allowedContexts === context
            )
          ) {
            it(`pages.config.registerOnSaveHandler should successfully register a save handler when initialized with ${context} context`, async () => {
              await framelessPostMocks.initializeWithContext(context);
              let handlerCalled = false;
              pages.config.registerOnSaveHandler(() => {
                handlerCalled = true;
              });
              framelessPostMocks.respondToMessage({
                data: { func: 'settings.save', args: [undefined] },
              } as DOMMessageEvent);
              expect(handlerCalled).toBe(true);
            });

            it(`pages.config.registerOnSaveHandler should successfully add webhookUrl to save handler when initialized with ${context} context`, async () => {
              await framelessPostMocks.initializeWithContext(context);
              let handlerCalled = false;
              pages.config.registerOnSaveHandler((saveEvent) => {
                handlerCalled = true;
                expect(saveEvent.result['webhookUrl']).not.toBeNull();
              });
              framelessPostMocks.respondToMessage({
                data: {
                  func: 'settings.save',
                  args: [{ webhookUrl: 'someWebhookUrl' }],
                },
              } as DOMMessageEvent);

              expect(handlerCalled).toBe(true);
            });

            it(`pages.config.registerOnSaveHandler should successfully override a save handler with another when initialized with ${context}context`, async () => {
              await framelessPostMocks.initializeWithContext(context);
              let handler1Called = false;
              let handler2Called = false;
              pages.config.registerOnSaveHandler(() => {
                handler1Called = true;
              });
              pages.config.registerOnSaveHandler(() => {
                handler2Called = true;
              });

              framelessPostMocks.respondToMessage({
                data: { func: 'settings.save', args: [undefined] },
              } as DOMMessageEvent);

              expect(handler1Called).toBe(false);
              expect(handler2Called).toBe(true);
            });

            it(`pages.config.registerOnSaveHandler should successfully notify success from the registered save handler when initialized with ${context} context`, async () => {
              await framelessPostMocks.initializeWithContext(context);
              let handlerCalled = false;
              pages.config.registerOnSaveHandler((saveEvent) => {
                saveEvent.notifySuccess();
                handlerCalled = true;
              });

              framelessPostMocks.respondToMessage({
                data: { func: 'settings.save', args: [undefined] },
              } as DOMMessageEvent);

              expect(handlerCalled).toBe(true);
              let message = framelessPostMocks.findMessageByFunc(
                'settings.save.success'
              );
              expect(message).not.toBeNull();
              expect(message.args.length).toBe(0);
            });

            it(`pages.config.registerOnSaveHandler should successfully notify failure from the registered save handler when initialized with ${context} context`, async () => {
              await framelessPostMocks.initializeWithContext(context);
              let handlerCalled = false;
              pages.config.registerOnSaveHandler((saveEvent) => {
                saveEvent.notifyFailure('someReason');
                handlerCalled = true;
              });
              framelessPostMocks.respondToMessage({
                data: { func: 'settings.save', args: ['someReason'] },
              } as DOMMessageEvent);

              expect(handlerCalled).toBe(true);
              let message = framelessPostMocks.findMessageByFunc(
                'settings.save.failure'
              );
              expect(message).not.toBeNull();
              expect(message.args.length).toBe(1);
              expect(message.args[0]).toBe('someReason');
            });

            it(`pages.config.registerOnSaveHandler should not allow multiple notifies from the registered save handler when initialized with ${context} context`, async () => {
              await framelessPostMocks.initializeWithContext(context);
              let handlerCalled = false;
              pages.config.registerOnSaveHandler((saveEvent) => {
                saveEvent.notifySuccess();
                expect(() => saveEvent.notifySuccess()).toThrowError(
                  'The SaveEvent may only notify success or failure once.'
                );
                expect(() => saveEvent.notifyFailure()).toThrowError(
                  'The SaveEvent may only notify success or failure once.'
                );
                handlerCalled = true;
              });

              framelessPostMocks.respondToMessage({
                data: { func: 'settings.save', args: [undefined] },
              } as DOMMessageEvent);

              expect(handlerCalled).toBe(true);
              let message = framelessPostMocks.findMessageByFunc(
                'settings.save.success'
              );
              expect(message).not.toBeNull();
              expect(message.args.length).toBe(0);
            });
          } else {
            it(`pages.config.registerOnSaveHandler does not allow calls from ${context} context`, async () => {
              await framelessPostMocks.initializeWithContext(context);
              expect(() =>
                pages.config.registerOnSaveHandler(emptyCallback)
              ).toThrowError(
                `This call is only allowed in following contexts: ${JSON.stringify(
                  allowedContexts
                )}. Current context: "${context}".`
              );
            });
          }
        });
      });

      describe('Testing pages.config.registerOnRemoveHandler function', () => {
        const allowedContexts = [FrameContexts.remove, FrameContexts.settings];

        it('pages.config.registerOnRemoveHandler should not allow calls before initialization', () => {
          expect(() =>
            pages.config.registerOnRemoveHandler(emptyCallback)
          ).toThrowError('The library has not yet been initialized');
        });

        Object.values(FrameContexts).forEach((context) => {
          if (
            allowedContexts.some(
              (allowedContexts) => allowedContexts === context
            )
          ) {
            it(`pages.config.registerOnRemoveHandler should successfully register a remove handler when initialized with ${context} context`, async () => {
              await framelessPostMocks.initializeWithContext(context);

              let handlerCalled = false;
              pages.config.registerOnRemoveHandler(() => {
                handlerCalled = true;
              });

              framelessPostMocks.respondToMessage({
                data: { func: 'settings.remove', args: [undefined] },
              } as DOMMessageEvent);

              expect(handlerCalled).toBeTruthy();
            });

            it(`pages.config.registerOnRemoveHandler should successfully notify success from the registered remove handler when initialized with ${context} context`, async () => {
              await framelessPostMocks.initializeWithContext(context);

              let handlerCalled = false;
              pages.config.registerOnRemoveHandler((removeEvent) => {
                removeEvent.notifySuccess();
                handlerCalled = true;
              });

              framelessPostMocks.respondToMessage({
                data: { func: 'settings.remove', args: [undefined] },
              } as DOMMessageEvent);

              expect(handlerCalled).toBe(true);
              let message = framelessPostMocks.findMessageByFunc(
                'settings.remove.success'
              );
              expect(message).not.toBeNull();
              expect(message.args.length).toBe(0);
            });

            it(`pages.config.registerOnRemoveHandler should successfully notify failure from the registered remove handler when initialized with ${context} context`, async () => {
              await framelessPostMocks.initializeWithContext(context);

              let handlerCalled = false;
              pages.config.registerOnRemoveHandler((removeEvent) => {
                removeEvent.notifyFailure('someReason');
                handlerCalled = true;
              });

              framelessPostMocks.respondToMessage({
                data: { func: 'settings.remove', args: [undefined] },
              } as DOMMessageEvent);

              expect(handlerCalled).toBe(true);
              let message = framelessPostMocks.findMessageByFunc(
                'settings.remove.failure'
              );
              expect(message).not.toBeNull();
              expect(message.args.length).toBe(1);
              expect(message.args[0]).toBe('someReason');
            });
          } else {
            it(`pages.config.registerOnRemoveHandler does not allow calls from ${context} context`, async () => {
              await framelessPostMocks.initializeWithContext(context);
              expect(() =>
                pages.config.registerOnRemoveHandler(emptyCallback)
              ).toThrowError(
                `This call is only allowed in following contexts: ${JSON.stringify(
                  allowedContexts
                )}. Current context: "${context}".`
              );
            });
          }
        });
      });

      describe('Testing pages.config.registerChangeConfigHandler function', () => {
        const allowedContexts = [FrameContexts.content];

        it('pages.config.registerChangeConfigHandler should not allow calls before initialization', () => {
          expect(() =>
            pages.config.registerChangeConfigHandler(emptyCallback)
          ).toThrowError('The library has not yet been initialized');
        });

        Object.values(FrameContexts).forEach((context) => {
          if (
            allowedContexts.some(
              (allowedContexts) => allowedContexts === context
            )
          ) {
            it(`pages.config.registerChangeConfigHandler should successfully register a change settings handler when initialized with ${context} context`, async () => {
              await framelessPostMocks.initializeWithContext(context);
              let handlerCalled = false;

              pages.config.registerChangeConfigHandler(() => {
                handlerCalled = true;
              });

              framelessPostMocks.respondToMessage({
                data: { func: 'changeSettings', args: [undefined] },
              } as DOMMessageEvent);
              expect(handlerCalled).toBeTruthy();
            });
          } else {
            it(`pages.config.registerChangeConfigHandler does not allow calls from ${context} context`, async () => {
              await framelessPostMocks.initializeWithContext(context);
              expect(() =>
                pages.config.registerChangeConfigHandler(emptyCallback)
              ).toThrowError(
                `This call is only allowed in following contexts: ${JSON.stringify(
                  allowedContexts
                )}. Current context: "${context}".`
              );
            });
          }
        });
      });
    });

    describe('Testing pages.backStack namespace', () => {
      describe('Testing pages.backStack._initialize function', () => {
        it('pages.backStack._initialize should successfully register backButtonPress handler', () => {
          pages.backStack._initialize();
          const message =
            framelessPostMocks.findMessageByFunc('backButtonPress');
          expect(message).toBeNull();
        });
      });

      describe('Testing pages.backStack.navigateBack function', () => {
        it('pages.backStack.navigateBack should not allow calls before initialization', async () => {
          await expect(pages.backStack.navigateBack()).rejects.toThrowError(
            'The library has not yet been initialized'
          );
        });

        Object.values(FrameContexts).forEach((context) => {
          it(`pages.backStack.navigateBack should register the navigateBack action when initialized with ${context} context`, () => {
            framelessPostMocks.initializeWithContext(context);
            pages.backStack.navigateBack();
            const navigateBackMessage =
              framelessPostMocks.findMessageByFunc('navigateBack');
            expect(navigateBackMessage).not.toBeNull();
          });
        });
      });

      describe('Testing pages.backStack.registerBackButtonHandler function', () => {
        Object.values(FrameContexts).forEach((context) => {
          it('pages.backStack.registerBackButtonHandler should successfully register a back button handler and not call navigateBack if it returns true', async () => {
            await framelessPostMocks.initializeWithContext(context);

            let handlerInvoked = false;
            pages.backStack.registerBackButtonHandler(() => {
              handlerInvoked = true;
              return true;
            });

            framelessPostMocks.respondToMessage({
              data: { func: 'backButtonPress', args: [undefined] },
            } as DOMMessageEvent);

            let navigateBackMessage =
              framelessPostMocks.findMessageByFunc('navigateBack');
            expect(navigateBackMessage).toBeNull();
            expect(handlerInvoked).toBe(true);
          });

          it('pages.backStack.registerBackButtonHandler should successfully register a back button handler and call navigateBack if it returns false', async () => {
            await framelessPostMocks.initializeWithContext(context);

            let handlerInvoked = false;
            pages.backStack.registerBackButtonHandler(() => {
              handlerInvoked = true;
              return false;
            });

            framelessPostMocks.respondToMessage({
              data: { func: 'backButtonPress', args: [undefined] },
            } as DOMMessageEvent);

            let navigateBackMessage =
              framelessPostMocks.findMessageByFunc('navigateBack');
            expect(navigateBackMessage).not.toBeNull();
            expect(handlerInvoked).toBe(true);
          });
        });
      });
    });

    describe('Testing pages.fullTrust namespace', () => {
      const allowedContexts = [FrameContexts.content];
      describe('Testing pages.fullTrust.enterFullScreen function', () => {
        it('pages.fullTrust.enterFullScreen should not allow calls before initialization', () => {
          expect(() => pages.fullTrust.enterFullscreen()).toThrowError(
            'The library has not yet been initialized'
          );
        });

        Object.values(FrameContexts).forEach((context) => {
          if (
            allowedContexts.some(
              (allowedContexts) => allowedContexts === context
            )
          ) {
            it(`pages.fullTrust.enterFullScreen should successfully enter fullscreen when initialized with ${context} context`, async () => {
              await framelessPostMocks.initializeWithContext(context);
              pages.fullTrust.enterFullscreen();
              const enterFullscreenMessage =
                framelessPostMocks.findMessageByFunc('enterFullscreen');
              expect(enterFullscreenMessage).not.toBeNull();
            });
          } else {
            it(`pages.fullTrust.enterFullScreen does not allow calls from ${context} context`, async () => {
              await framelessPostMocks.initializeWithContext(context);
              expect(() => pages.fullTrust.enterFullscreen()).toThrowError(
                `This call is only allowed in following contexts: ${JSON.stringify(
                  allowedContexts
                )}. Current context: "${context}".`
              );
            });
          }
        });
      });

      describe('Testing pages.fullTrust.exitFullscreen function', () => {
        it('pages.fullTrust.exitFullscreen should not allow calls before initialization', () => {
          expect(() => pages.fullTrust.exitFullscreen()).toThrowError(
            'The library has not yet been initialized'
          );
        });

        Object.values(FrameContexts).forEach((context) => {
          if (
            allowedContexts.some(
              (allowedContexts) => allowedContexts === context
            )
          ) {
            it(`pages.fullTrust.exitFullscreen should successfully exit fullscreen when initialized with ${context} context`, async () => {
              await framelessPostMocks.initializeWithContext(context);
              pages.fullTrust.exitFullscreen();
              const enterFullscreenMessage =
                framelessPostMocks.findMessageByFunc('exitFullscreen');
              expect(enterFullscreenMessage).not.toBeNull();
            });
          } else {
            it(`pages.fullTrust.exitFullscreen does not allow calls from ${context} context`, async () => {
              await framelessPostMocks.initializeWithContext(context);
              expect(() => pages.fullTrust.exitFullscreen()).toThrowError(
                `This call is only allowed in following contexts: ${JSON.stringify(
                  allowedContexts
                )}. Current context: "${context}".`
              );
            });
          }
        });
      });
    });

    describe('Testing pages.appButton namespace', () => {
      const allowedContexts = [FrameContexts.content];
      describe('Testing pages.appButton.onClick function', () => {
        it('pages.appButton.onClick should not allow calls before initialization', () => {
          expect(() => pages.appButton.onClick(emptyCallback)).toThrowError(
            'The library has not yet been initialized'
          );
        });

        Object.values(FrameContexts).forEach((context) => {
          if (
            allowedContexts.some(
              (allowedContexts) => allowedContexts === context
            )
          ) {
            it(`pages.appButton.onClick should successfully register a app button click handler when initialized with ${context} context`, async () => {
              await framelessPostMocks.initializeWithContext(context);
              let handlerCalled = false;
              pages.appButton.onClick(() => {
                handlerCalled = true;
              });
              framelessPostMocks.respondToMessage({
                data: { func: 'appButtonClick', args: [undefined] },
              } as DOMMessageEvent);
              expect(handlerCalled).toBeTruthy();
            });
          } else {
            it(`pages.appButton.onClick does not allow calls from ${context} context`, async () => {
              await framelessPostMocks.initializeWithContext(context);
              expect(() => pages.appButton.onClick(emptyCallback)).toThrowError(
                `This call is only allowed in following contexts: ${JSON.stringify(
                  allowedContexts
                )}. Current context: "${context}".`
              );
            });
          }
        });
      });

      describe('Testing pages.appButton.onHoverEnter function', () => {
        it('pages.appButton.onHoverEnter should not allow calls before initialization', () => {
          expect(() =>
            pages.appButton.onHoverEnter(emptyCallback)
          ).toThrowError('The library has not yet been initialized');
        });

        Object.values(FrameContexts).forEach((context) => {
          if (
            allowedContexts.some(
              (allowedContexts) => allowedContexts === context
            )
          ) {
            it(`pages.appButton.onHoverEnter should successfully register a app button hover handler when initialized with ${context} context`, async () => {
              await framelessPostMocks.initializeWithContext(context);
              let handlerCalled = false;
              pages.appButton.onHoverEnter(() => {
                handlerCalled = true;
              });

              framelessPostMocks.respondToMessage({
                data: { func: 'appButtonHoverEnter', args: [undefined] },
              } as DOMMessageEvent);

              expect(handlerCalled).toBeTruthy();
            });
          } else {
            it(`pages.appButton.onHoverEnter does not allow calls from ${context} context`, async () => {
              await framelessPostMocks.initializeWithContext(context);
              expect(() =>
                pages.appButton.onHoverEnter(emptyCallback)
              ).toThrowError(
                `This call is only allowed in following contexts: ${JSON.stringify(
                  allowedContexts
                )}. Current context: "${context}".`
              );
            });
          }
        });
      });

      describe('Testing pages.appButton.onHoverLeave function', () => {
        it('pages.appButton.onHoverLeave should not allow calls before initialization', () => {
          expect(() =>
            pages.appButton.onHoverLeave(emptyCallback)
          ).toThrowError('The library has not yet been initialized');
        });

        Object.values(FrameContexts).forEach((context) => {
          if (
            allowedContexts.some(
              (allowedContexts) => allowedContexts === context
            )
          ) {
            it(`pages.appButton.onHoverLeave should successfully register a app button hover leave handler when initialized with ${context} context`, async () => {
              await framelessPostMocks.initializeWithContext(context);
              let handlerCalled = false;
              pages.appButton.onHoverLeave(() => {
                handlerCalled = true;
              });
              framelessPostMocks.respondToMessage({
                data: { func: 'appButtonHoverLeave', args: [undefined] },
              } as DOMMessageEvent);

              expect(handlerCalled).toBeTruthy();
            });
          } else {
            it(`pages.appButton.onHoverLeave does not allow calls from ${context} context`, async () => {
              await framelessPostMocks.initializeWithContext(context);
              expect(() =>
                pages.appButton.onHoverLeave(emptyCallback)
              ).toThrowError(
                `This call is only allowed in following contexts: ${JSON.stringify(
                  allowedContexts
                )}. Current context: "${context}".`
              );
            });
          }
        });
      });
    });
  });
});<|MERGE_RESOLUTION|>--- conflicted
+++ resolved
@@ -3,16 +3,7 @@
 import { getGenericOnCompleteHandler } from '../../src/internal/utils';
 import { app } from '../../src/public/app';
 import { FrameContexts } from '../../src/public/constants';
-<<<<<<< HEAD
 import { FrameInfo, ShareDeepLinkParameters, TabInstance, TabInstanceParameters } from '../../src/public/interfaces';
-=======
-import {
-  DeepLinkParameters,
-  FrameInfo,
-  TabInstance,
-  TabInstanceParameters,
-} from '../../src/public/interfaces';
->>>>>>> 28edbc87
 import { pages } from '../../src/public/pages';
 import { FramelessPostMocks } from '../framelessPostMocks';
 import { Utils } from '../utils';
@@ -1880,23 +1871,11 @@
     });
 
     describe('Testing pages.shareDeepLink function', () => {
-<<<<<<< HEAD
       const allowedContexts = [FrameContexts.content, FrameContexts.sidePanel, FrameContexts.meetingStage];
       const deepLinkParameters: ShareDeepLinkParameters = {
         subPageId: 'someSubEntityId',
         subPageLabel: 'someSubEntityLabel',
         subPageWebUrl: 'someSubEntityWebUrl',
-=======
-      const allowedContexts = [
-        FrameContexts.content,
-        FrameContexts.sidePanel,
-        FrameContexts.meetingStage,
-      ];
-      let deepLinkParameters: DeepLinkParameters = {
-        subEntityId: 'someSubEntityId',
-        subEntityLabel: 'someSubEntityLabel',
-        subEntityWebUrl: 'someSubEntityWebUrl',
->>>>>>> 28edbc87
       };
 
       it('pages.shareDeepLink should not allow calls before initialization', () => {
