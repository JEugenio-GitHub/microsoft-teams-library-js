--- conflicted
+++ resolved
@@ -157,7 +157,6 @@
     isSpeakingDetected: boolean;
   }
 
-<<<<<<< HEAD
   export interface IMeetingReactionData {
     /**
      * Indicates whether one or more participants in a meeting are speaking, or
@@ -177,8 +176,11 @@
      */
     meetingReaction?: IMeetingReactionData;
     /**
-     * Indicates the type of MeetingReaction received
-=======
+     * error object in case there is a failure
+     */
+    error?: SdkError;
+  }
+
   export interface IRaiseHandState {
     /** Indicates whether the selfParticipant's hand is raised or not*/
     isHandRaised: boolean;
@@ -192,12 +194,10 @@
 
     /**
      * error object in case there is a failure
->>>>>>> 403b8186
      */
     error?: SdkError;
   }
 
-<<<<<<< HEAD
   export enum MeetingReactionType {
     like = 'like',
     heart = 'heart',
@@ -206,8 +206,6 @@
     applause = 'applause',
   }
 
-=======
->>>>>>> 403b8186
   export enum MeetingType {
     Unknown = 'Unknown',
     Adhoc = 'Adhoc',
@@ -468,23 +466,6 @@
   }
 
   /**
-<<<<<<< HEAD
-   * Registers a handler for receiving meetingReactions. If any participant sends a meetingReaction, the participantId
-   * and meetingReactionTypw will be populated. Only one handler can be registered
-   * at a time. A subsequent registration replaces an existing registration.
-   *
-   * @param handler The handler to invoke when a meetingReaction is received
-   */
-  export function registerMeetingReactionReceivedHandler(
-    handler: (meetingReactionReceivedEventData: IMeetingReactionReceivedEventData) => void,
-  ): void {
-    if (!handler) {
-      throw new Error('[registerMeetingReactionReceivedHandler] Handler cannot be null');
-    }
-    console.log('test: inside SDK registerMeetingReactionReceivedHandler');
-    ensureInitialized(FrameContexts.sidePanel, FrameContexts.meetingStage);
-    registerHandler('meeting.meetingReactionReceived', handler);
-=======
    * Registers a handler for changes to the selfParticipant raiseHand state. If the selfParticipant raises their hand, isHandRaised
    * will be true. By default and if the selfParticipant hand is lowered, isHandRaised will be false. This API will return {@link IRaiseHandStateChangedEvent}
    * that will have the raiseHand state or an error object. Only one handler can be registered at a time. A subsequent registration
@@ -500,6 +481,23 @@
     }
     ensureInitialized(FrameContexts.sidePanel, FrameContexts.meetingStage);
     registerHandler('meeting.raiseHandStateChanged', handler);
->>>>>>> 403b8186
+  }
+
+  /**
+   * Registers a handler for receiving meetingReactions. If any participant sends a meetingReaction, the participantId
+   * and meetingReactionTypw will be populated. Only one handler can be registered
+   * at a time. A subsequent registration replaces an existing registration.
+   *
+   * @param handler The handler to invoke when a meetingReaction is received
+   */
+  export function registerMeetingReactionReceivedHandler(
+    handler: (meetingReactionReceivedEventData: IMeetingReactionReceivedEventData) => void,
+  ): void {
+    if (!handler) {
+      throw new Error('[registerMeetingReactionReceivedHandler] Handler cannot be null');
+    }
+    console.log('test: inside SDK registerMeetingReactionReceivedHandler');
+    ensureInitialized(FrameContexts.sidePanel, FrameContexts.meetingStage);
+    registerHandler('meeting.meetingReactionReceived', handler);
   }
 }